# Copyright Istio Authors
#
# Licensed under the Apache License, Version 2.0 (the "License");
# you may not use this file except in compliance with the License.
# You may obtain a copy of the License at
#
#    http://www.apache.org/licenses/LICENSE-2.0
#
# Unless required by applicable law or agreed to in writing, software
# distributed under the License is distributed on an "AS IS" BASIS,
# WITHOUT WARRANTIES OR CONDITIONS OF ANY KIND, either express or implied.
# See the License for the specific language governing permissions and
# limitations under the License.

# This is used to build Istio's primary build container, which contains all the tools
# necessary to perform and all build activities in all Istio repos.
# The container currently supports linux/amd64 and linux/arm64 builds.
#
# The container is built using different contexts, one per execution environment (plain binaries, Ruby, nodejs), and
# then combined into the final image.
#
# We pin versions of stuff we install. Modify the various XXX_VERSION variables within the individual build contexts
# in order to control these versions.

################
# Binary tools
################
<<<<<<< HEAD
ARG GOLANG_IMAGE=golang:1.22.3
=======
ARG GOLANG_IMAGE=golang:1.22.3-bullseye
>>>>>>> 92c19617
# hadolint ignore=DL3006
FROM ${GOLANG_IMAGE} as binary_tools_context
# TARGETARCH is an automatic platform ARG enabled by Docker BuildKit.
ARG TARGETARCH

# Istio tools SHA that we use for this image
ARG ISTIO_TOOLS_SHA

# Pinned versions of stuff we pull in, keep this list sorted alphabetically
ENV APKO_VERSION=v0.13.2
ENV BENCHSTAT_VERSION=9c9101da8316
ENV BOM_VERSION=v0.6.0
ENV BUF_VERSION=v1.32.0
ENV COSIGN_VERSION=v2.2.4
ENV CRANE_VERSION=v0.19.1
ENV GCLOUD_VERSION=476.0.0
ENV GCR_AUTH_VERSION=2.1.21
ENV GH_VERSION=2.49.2
ENV GOCOVMERGE_VERSION=b5bfa59ec0adc420475f97f89b58045c721d761c
ENV GOIMPORTS_VERSION=v0.17.0
# When updating the golangci version, you may want to update the common-files config/.golangci* files as well.
ENV GOLANGCI_LINT_VERSION=v1.57.2
ENV GOLANG_GRPC_PROTOBUF_VERSION=v1.3.0
ENV GOLANG_PROTOBUF_VERSION=v1.33.0
ENV GO_BINDATA_VERSION=v3.1.2
ENV GO_JUNIT_REPORT_VERSION=df0ed838addb0fa189c4d76ad4657f6007a5811c
ENV HADOLINT_VERSION=v2.12.0
ENV HELM3_VERSION=v3.15.0
ENV HUGO_VERSION=0.126.1
ENV JB_VERSION=v0.3.1
ENV JSONNET_VERSION=v0.20.0
ENV JUNIT_MERGER_VERSION=adf1545b49509db1f83c49d1de90bbcb235642a8
ENV K8S_CODE_GENERATOR_VERSION=1.29.4
# From Feb 15, 2024
ENV K8S_TEST_INFRA_VERSION=cf57a1d7fe5f8b7676ae7ebe9098ddbcad3d3023
ENV KIND_VERSION=v0.23.0
ENV KPT_VERSION=v1.0.0-beta.49
ENV KUBECTL_VERSION=1.30.1
ENV KUBECTX_VERSION=0.9.5
ENV KUBETEST2_VERSION=b019714a389563c9a788f119f801520d059b6533
ENV OC_VERSION=4.15.12
ENV ORAS_VERSION=1.1.0
ENV OTEL_CLI_VERSION=v0.4.1
ENV PROTOC_GEN_GRPC_GATEWAY_VERSION=v1.16.0
ENV PROTOC_VERSION=26.1
ENV PROTOLOCK_VERSION=v0.17.0
ENV SHELLCHECK_VERSION=v0.9.0
ENV SU_EXEC_VERSION=0.3.1
ENV TRIVY_VERSION=0.51.1
ENV YQ_VERSION=4.44.1

ENV GO111MODULE=on
ENV GOPROXY=https://proxy.golang.org

WORKDIR /tmp
ENV GOPATH=/tmp/go
# Avoid any attempts to automatically download a new Go version
ENV GOTOOLCHAIN=local

ENV OUTDIR=/out
RUN mkdir -p ${OUTDIR}/usr/bin
RUN mkdir -p ${OUTDIR}/usr/local

# Update distro and install dependencies
# hadolint ignore=DL3008
RUN apt-get update && apt-get install -y --no-install-recommends \
    apt-transport-https \
    build-essential \
    ca-certificates \
    curl \
    gnupg2 \
    software-properties-common \
    unzip \
    xz-utils

# Install protoc
RUN set -eux; \
    \
    case $(uname -m) in \
        x86_64) PROTOC_ZIP=protoc-${PROTOC_VERSION}-linux-x86_64.zip;; \
        aarch64) PROTOC_ZIP=protoc-${PROTOC_VERSION}-linux-aarch_64.zip;; \
        *) echo "unsupported architecture"; exit 1 ;; \
    esac; \
    \
    wget -nv -O "/tmp/${PROTOC_ZIP}" "https://github.com/protocolbuffers/protobuf/releases/download/v${PROTOC_VERSION}/${PROTOC_ZIP}"; \
    unzip "/tmp/${PROTOC_ZIP}"; \
    mv /tmp/bin/protoc ${OUTDIR}/usr/bin; \
    chmod +x ${OUTDIR}/usr/bin/protoc

# Install gh
ADD https://github.com/cli/cli/releases/download/v${GH_VERSION}/gh_${GH_VERSION}_linux_${TARGETARCH}.deb /tmp/
RUN dpkg -i /tmp/gh_${GH_VERSION}_linux_${TARGETARCH}.deb
RUN mv /usr/bin/gh ${OUTDIR}/usr/bin

# Build and install a bunch of Go tools
RUN CGO_ENABLED=0 go install -ldflags="-extldflags -static -s -w" google.golang.org/protobuf/cmd/protoc-gen-go@${GOLANG_PROTOBUF_VERSION}
RUN CGO_ENABLED=0 go install -ldflags="-extldflags -static -s -w" google.golang.org/grpc/cmd/protoc-gen-go-grpc@${GOLANG_GRPC_PROTOBUF_VERSION}
RUN CGO_ENABLED=0 go install -ldflags="-extldflags -static -s -w" github.com/nilslice/protolock/cmd/protolock@${PROTOLOCK_VERSION}
RUN CGO_ENABLED=0 go install -ldflags="-extldflags -static -s -w" golang.org/x/tools/cmd/goimports@${GOIMPORTS_VERSION}
RUN CGO_ENABLED=0 go install -ldflags="-extldflags -static -s -w" github.com/golangci/golangci-lint/cmd/golangci-lint@${GOLANGCI_LINT_VERSION}
RUN CGO_ENABLED=0 go install -ldflags="-extldflags -static -s -w" github.com/go-bindata/go-bindata/go-bindata@${GO_BINDATA_VERSION}
RUN CGO_ENABLED=0 go install -ldflags="-extldflags -static -s -w" github.com/grpc-ecosystem/grpc-gateway/protoc-gen-grpc-gateway@${PROTOC_GEN_GRPC_GATEWAY_VERSION}
RUN CGO_ENABLED=0 go install -ldflags="-extldflags -static -s -w" github.com/google/go-jsonnet/cmd/jsonnet@${JSONNET_VERSION}
RUN CGO_ENABLED=0 go install -ldflags="-extldflags -static -s -w" github.com/jsonnet-bundler/jsonnet-bundler/cmd/jb@${JB_VERSION}
RUN CGO_ENABLED=0 go install -ldflags="-extldflags -static -s -w" github.com/istio/go-junit-report@${GO_JUNIT_REPORT_VERSION}
RUN CGO_ENABLED=0 go install -ldflags="-extldflags -static -s -w" sigs.k8s.io/bom/cmd/bom@${BOM_VERSION}
RUN CGO_ENABLED=0 go install -ldflags="-extldflags -static -s -w" sigs.k8s.io/kind@${KIND_VERSION}
RUN CGO_ENABLED=0 go install -ldflags="-extldflags -static -s -w" github.com/wadey/gocovmerge@${GOCOVMERGE_VERSION}
RUN CGO_ENABLED=0 go install -ldflags="-extldflags -static -s -w" github.com/imsky/junit-merger/src/junit-merger@${JUNIT_MERGER_VERSION}
RUN CGO_ENABLED=0 go install -ldflags="-extldflags -static -s -w" golang.org/x/perf/cmd/benchstat@${BENCHSTAT_VERSION}
RUN CGO_ENABLED=0 go install -ldflags="-extldflags -static -s -w" chainguard.dev/apko@${APKO_VERSION}
RUN CGO_ENABLED=0 go install -ldflags="-extldflags -static -s -w" github.com/google/go-containerregistry/cmd/crane@${CRANE_VERSION}
RUN CGO_ENABLED=0 go install -ldflags="-extldflags -static -s -w" github.com/equinix-labs/otel-cli@${OTEL_CLI_VERSION}
RUN CGO_ENABLED=0 go install -ldflags="-extldflags -static -s -w" github.com/mikefarah/yq/v4@v${YQ_VERSION}
# Install latest version of Istio-owned tools in this release
RUN CGO_ENABLED=0 go install -ldflags="-extldflags -static -s -w" \
  istio.io/tools/cmd/protoc-gen-docs@${ISTIO_TOOLS_SHA} \
  istio.io/tools/cmd/protoc-gen-alias@${ISTIO_TOOLS_SHA} \
  istio.io/tools/cmd/annotations_prep@${ISTIO_TOOLS_SHA} \
  istio.io/tools/cmd/envvarlinter@${ISTIO_TOOLS_SHA} \
  istio.io/tools/cmd/testlinter@${ISTIO_TOOLS_SHA} \
  istio.io/tools/cmd/protoc-gen-golang-deepcopy@${ISTIO_TOOLS_SHA} \
  istio.io/tools/cmd/protoc-gen-golang-jsonshim@${ISTIO_TOOLS_SHA} \
  istio.io/tools/cmd/kubetype-gen@${ISTIO_TOOLS_SHA} \
  istio.io/tools/cmd/license-lint@${ISTIO_TOOLS_SHA} \
  istio.io/tools/cmd/gen-release-notes@${ISTIO_TOOLS_SHA} \
  istio.io/tools/cmd/org-gen@${ISTIO_TOOLS_SHA} \
  istio.io/tools/cmd/protoc-gen-crd@${ISTIO_TOOLS_SHA}
RUN CGO_ENABLED=0 go install -ldflags="-extldflags -static -s -w" \
  k8s.io/code-generator/cmd/applyconfiguration-gen@kubernetes-${K8S_CODE_GENERATOR_VERSION} \
  k8s.io/code-generator/cmd/defaulter-gen@kubernetes-${K8S_CODE_GENERATOR_VERSION} \
  k8s.io/code-generator/cmd/client-gen@kubernetes-${K8S_CODE_GENERATOR_VERSION} \
  k8s.io/code-generator/cmd/lister-gen@kubernetes-${K8S_CODE_GENERATOR_VERSION} \
  k8s.io/code-generator/cmd/informer-gen@kubernetes-${K8S_CODE_GENERATOR_VERSION} \
  k8s.io/code-generator/cmd/deepcopy-gen@kubernetes-${K8S_CODE_GENERATOR_VERSION} \
  k8s.io/code-generator/cmd/go-to-protobuf@kubernetes-${K8S_CODE_GENERATOR_VERSION}
RUN CGO_ENABLED=0 go install -ldflags="-extldflags -static -s -w" \
    sigs.k8s.io/kubetest2@${KUBETEST2_VERSION} \
    sigs.k8s.io/kubetest2/kubetest2-gke@${KUBETEST2_VERSION} \
    sigs.k8s.io/kubetest2/kubetest2-tester-exec@${KUBETEST2_VERSION}
RUN CGO_ENABLED=0 go install -ldflags="-extldflags -static -s -w" \
  k8s.io/test-infra/robots/pr-creator@${K8S_TEST_INFRA_VERSION} \
  k8s.io/test-infra/prow/cmd/peribolos@${K8S_TEST_INFRA_VERSION} \
  k8s.io/test-infra/pkg/benchmarkjunit@${K8S_TEST_INFRA_VERSION}

# Add gen-release-notes templates to filesystem
RUN mkdir -p ${OUTDIR}/usr/share/gen-release-notes
ADD https://raw.githubusercontent.com/istio/tools/master/cmd/gen-release-notes/templates/minorReleaseNotes.md ${OUTDIR}/usr/share/gen-release-notes
ADD https://raw.githubusercontent.com/istio/tools/master/cmd/gen-release-notes/templates/releaseNotes.md ${OUTDIR}/usr/share/gen-release-notes
ADD https://raw.githubusercontent.com/istio/tools/master/cmd/gen-release-notes/templates/upgradeNotes.md ${OUTDIR}/usr/share/gen-release-notes
RUN chmod -R 555 ${OUTDIR}/usr/share/gen-release-notes

# ShellCheck linter
RUN wget -nv -O "/tmp/shellcheck-${SHELLCHECK_VERSION}.linux.$(uname -m).tar.xz" "https://github.com/koalaman/shellcheck/releases/download/${SHELLCHECK_VERSION}/shellcheck-${SHELLCHECK_VERSION}.linux.$(uname -m).tar.xz"
RUN tar -xJf "/tmp/shellcheck-${SHELLCHECK_VERSION}.linux.$(uname -m).tar.xz" -C /tmp
RUN mv /tmp/shellcheck-${SHELLCHECK_VERSION}/shellcheck ${OUTDIR}/usr/bin

# Hadolint linter
RUN set -eux; \
    \
    case $(uname -m) in \
        x86_64) HADOLINT_BINARY=hadolint-Linux-x86_64;; \
        aarch64) HADOLINT_BINARY=hadolint-Linux-arm64;; \
        *) echo "unsupported architecture"; exit 1 ;; \
    esac; \
    \
    wget -nv -O ${OUTDIR}/usr/bin/hadolint https://github.com/hadolint/hadolint/releases/download/${HADOLINT_VERSION}/${HADOLINT_BINARY}; \
    chmod 555 ${OUTDIR}/usr/bin/hadolint

# Hugo static site generator
RUN set -eux; \
    \
    case $(uname -m) in \
        x86_64) HUGO_TAR=hugo_${HUGO_VERSION}_Linux-64bit.tar.gz;; \
        aarch64) HUGO_TAR=hugo_${HUGO_VERSION}_Linux-ARM64.tar.gz;; \
        *) echo "unsupported architecture"; exit 1 ;; \
    esac; \
    \
    wget -nv -O /tmp/${HUGO_TAR} https://github.com/gohugoio/hugo/releases/download/v${HUGO_VERSION}/${HUGO_TAR}; \
    tar -xzvf /tmp/${HUGO_TAR} -C /tmp; \
    mv /tmp/hugo ${OUTDIR}/usr/bin

# Helm version 3
ADD https://get.helm.sh/helm-${HELM3_VERSION}-linux-${TARGETARCH}.tar.gz /tmp
RUN mkdir /tmp/helm3
RUN tar -xf /tmp/helm-${HELM3_VERSION}-linux-${TARGETARCH}.tar.gz -C /tmp/helm3
RUN mv /tmp/helm3/linux-${TARGETARCH}/helm ${OUTDIR}/usr/bin/helm3
RUN ln ${OUTDIR}/usr/bin/helm3 ${OUTDIR}/usr/bin/helm

# Kubectl
ADD https://storage.googleapis.com/kubernetes-release/release/v${KUBECTL_VERSION}/bin/linux/${TARGETARCH}/kubectl ${OUTDIR}/usr/bin/kubectl
RUN chmod 555 ${OUTDIR}/usr/bin/kubectl

# GCR docker credential helper
ADD https://github.com/GoogleCloudPlatform/docker-credential-gcr/releases/download/v${GCR_AUTH_VERSION}/docker-credential-gcr_linux_${TARGETARCH}-${GCR_AUTH_VERSION}.tar.gz /tmp
RUN tar -xzf /tmp/docker-credential-gcr_linux_${TARGETARCH}-${GCR_AUTH_VERSION}.tar.gz -C /tmp
RUN mv /tmp/docker-credential-gcr ${OUTDIR}/usr/bin

RUN wget -nv -O "${OUTDIR}/usr/bin/buf" "https://github.com/bufbuild/buf/releases/download/${BUF_VERSION}/buf-Linux-$(uname -m)" && \
    chmod 555 "${OUTDIR}/usr/bin/buf"

# Install su-exec which is a tool that operates like sudo without the overhead
ADD https://github.com/NobodyXu/su-exec/archive/refs/tags/v${SU_EXEC_VERSION}.tar.gz /tmp
RUN tar -xzvf v${SU_EXEC_VERSION}.tar.gz
WORKDIR /tmp/su-exec-${SU_EXEC_VERSION}
# Setting LDFLAGS is needed here, upstream uses '--icf=all' which our linker  doesn't have
RUN LDFLAGS="-fvisibility=hidden -Wl,-O2 -Wl,--discard-all -Wl,--strip-all -Wl,--as-needed -Wl,--gc-sections" make
RUN cp -a su-exec ${OUTDIR}/usr/bin

ADD https://github.com/GoogleContainerTools/kpt/releases/download/${KPT_VERSION}/kpt_linux_${TARGETARCH} ${OUTDIR}/usr/bin/kpt
RUN chmod 555 ${OUTDIR}/usr/bin/kpt

# Install gcloud command line tool
# Install gcloud beta component
# Install GKE auth plugin
RUN set -eux; \
    \
    case $(uname -m) in \
        x86_64) GCLOUD_TAR_FILE="google-cloud-sdk-${GCLOUD_VERSION}-linux-x86_64.tar.gz" ;; \
        aarch64) GCLOUD_TAR_FILE="google-cloud-sdk-${GCLOUD_VERSION}-linux-arm.tar.gz" ;; \
        *) echo "unsupported architecture"; exit 1 ;; \
    esac; \
    \
    wget -nv "https://dl.google.com/dl/cloudsdk/channels/rapid/downloads/${GCLOUD_TAR_FILE}"; \
    tar -xzvf ."/${GCLOUD_TAR_FILE}" -C "${OUTDIR}/usr/local" && rm "${GCLOUD_TAR_FILE}"; \
    ${OUTDIR}/usr/local/google-cloud-sdk/bin/gcloud components install beta --quiet; \
    ${OUTDIR}/usr/local/google-cloud-sdk/bin/gcloud components install alpha --quiet; \
    ${OUTDIR}/usr/local/google-cloud-sdk/bin/gcloud components install gke-gcloud-auth-plugin --quiet; \
    rm -rf ${OUTDIR}/usr/local/google-cloud-sdk/.install/.backup \
    rm -rf ${OUTDIR}/usr/local/google-cloud-sdk/bin/anthoscli

# Install cosign (for signing build artifacts) and verify signature
SHELL ["/bin/bash", "-o", "pipefail", "-c"]
RUN set -eux; \
    wget -nv -O /tmp/cosign https://github.com/sigstore/cosign/releases/download/${COSIGN_VERSION}/cosign-linux-${TARGETARCH} \
    && wget -nv -O - https://github.com/sigstore/cosign/releases/download/${COSIGN_VERSION}/cosign-linux-${TARGETARCH}.sig | base64 -d > /tmp/cosign.sig \
    && wget -nv -O /tmp/cosign-pubkey https://raw.githubusercontent.com/sigstore/cosign/main/release/release-cosign.pub \
    && openssl dgst -sha256 -verify /tmp/cosign-pubkey -signature /tmp/cosign.sig /tmp/cosign \
    && chmod +x /tmp/cosign \
    && mv /tmp/cosign ${OUTDIR}/usr/bin/ || exit 1

# Install ORAS for OCI artifact pushing and pulling
RUN set -eux; \
    wget -nv "https://github.com/oras-project/oras/releases/download/v${ORAS_VERSION}/oras_${ORAS_VERSION}_linux_amd64.tar.gz" \
    && mkdir -p /tmp/oras-install/ \
    && tar -zxf oras_${ORAS_VERSION}_*.tar.gz -C /tmp/oras-install/ \
    &&  mv /tmp/oras-install/oras ${OUTDIR}/usr/bin/ \
    && rm -rf oras_${ORAS_VERSION}_*.tar.gz /tmp/oras-install/

# Trivy container scanner
RUN set -eux; \
    \
    case $(uname -m) in \
    x86_64) \
    TRVIY_DEB_NAME="trivy_${TRIVY_VERSION}_Linux-64bit.deb"; \
    ;; \
    aarch64) \
    TRVIY_DEB_NAME="trivy_${TRIVY_VERSION}_Linux-ARM64.deb"; \
    ;; \
    *) echo "unsupported architecture"; exit 1 ;; \
    esac; \
    wget -nv -O "/tmp/${TRVIY_DEB_NAME}" "https://github.com/aquasecurity/trivy/releases/download/v${TRIVY_VERSION}/${TRVIY_DEB_NAME}"; \
    apt-get -y install --no-install-recommends -f "/tmp/${TRVIY_DEB_NAME}"; \
    rm "/tmp/${TRVIY_DEB_NAME}"; \
    mv /usr/bin/trivy ${OUTDIR}/usr/bin/

# Install kubectx and kubens
ADD https://github.com/ahmetb/kubectx/releases/download/v${KUBECTX_VERSION}/kubectx /tmp
RUN mv /tmp/kubectx ${OUTDIR}/usr/bin/kubectx
RUN chmod 555 ${OUTDIR}/usr/bin/kubectx
ADD https://github.com/ahmetb/kubectx/releases/download/v${KUBECTX_VERSION}/kubens /tmp
RUN mv /tmp/kubens ${OUTDIR}/usr/bin/kubens
RUN chmod 555 ${OUTDIR}/usr/bin/kubens

# Install oc - OpenShift command line tool
RUN set -eux; \
    \
    case $(uname -m) in \
        x86_64) OC_BINARY=openshift-client-linux;; \
        aarch64) OC_BINARY=openshift-client-linux-arm64;; \
        *) echo "unsupported architecture"; exit 1 ;; \
    esac; \
    \
    wget -nv -O /tmp/oc.tar.gz https://mirror.openshift.com/pub/openshift-v4/clients/ocp/${OC_VERSION}/${OC_BINARY}.tar.gz; \
    tar zxf /tmp/oc.tar.gz -C /tmp oc; \
    mv /tmp/oc ${OUTDIR}/usr/bin/oc; \
    chmod +x ${OUTDIR}/usr/bin/oc; \
    rm -rf /tmp/oc*

# Move Go tools to their final location
RUN mv /tmp/go/bin/* ${OUTDIR}/usr/bin

# Cleanup stuff we don't need in the final image
RUN rm -fr /usr/local/go/doc
RUN rm -fr /usr/local/go/test
RUN rm -fr /usr/local/go/api
RUN rm -fr /usr/local/go/bin/godoc
RUN rm -fr /usr/local/go/bin/gofmt

#############
# Node.js
#############
FROM ubuntu:noble as nodejs_tools_context

WORKDIR /node

# Pinned versions of stuff we pull in
ENV BABEL_CLI_VERSION=v7.17.10
ENV BABEL_CORE_VERSION=v7.18.2
ENV BABEL_POLYFILL_VERSION=v7.12.1
ENV BABEL_PRESET_ENV=v7.18.2
ENV BABEL_PRESET_MINIFY_VERSION=v0.5.2
ENV LINKINATOR_VERSION=v2.0.5
ENV MARKDOWN_SPELLCHECK_VERSION=v1.3.1
ENV NODEJS_VERSION=20.13.1
ENV SASS_LINT_VERSION=v1.13.1
ENV SASS_VERSION=v1.52.1
ENV SVGO_VERSION=v1.3.2
ENV SVGSTORE_CLI_VERSION=v1.3.2
ENV TSLINT_VERSION=v6.1.3
ENV TYPESCRIPT_VERSION=v4.7.2

RUN apt-get update && apt-get install -y --no-install-recommends \
    wget ca-certificates

RUN set -eux; \
    case $(uname -m) in \
        x86_64) NODEJS_TAR=node-v${NODEJS_VERSION}-linux-x64.tar.gz;; \
        aarch64) NODEJS_TAR=node-v${NODEJS_VERSION}-linux-arm64.tar.gz;; \
        *) echo "unsupported architecture"; exit 1 ;; \
    esac; \
    wget -nv -O /tmp/${NODEJS_TAR} https://nodejs.org/download/release/v${NODEJS_VERSION}/${NODEJS_TAR}; \
    tar -xzf /tmp/${NODEJS_TAR} --strip-components=1 -C /usr/local

ADD https://nodejs.org/download/release/v${NODEJS_VERSION}/node-v${NODEJS_VERSION}-headers.tar.gz /tmp
RUN tar -xzf /tmp/node-v${NODEJS_VERSION}-headers.tar.gz --strip-components=1 -C /usr/local

RUN npm init -y
RUN npm install --omit=dev --global \
    sass@"${SASS_VERSION}" \
    sass-lint@"${SASS_LINT_VERSION}" \
    typescript@"${TYPESCRIPT_VERSION}" \
    tslint@"${TSLINT_VERSION}" \
    markdown-spellcheck@"${MARKDOWN_SPELLCHECK_VERSION}" \
    svgstore-cli@"${SVGSTORE_CLI_VERSION}" \
    svgo@"${SVGO_VERSION}" \
    @babel/core@"${BABEL_CORE_VERSION}" \
    @babel/cli@"${BABEL_CLI_VERSION}" \
    @babel/preset-env@"${BABEL_PRESET_ENV_VERSION}" \
    linkinator@"${LINKINATOR_VERSION}"

RUN npm install --omit=dev --save-dev \
    babel-preset-minify@${BABEL_PRESET_MINIFY_VERSION}

RUN npm install --save-dev \
    @babel/polyfill@${BABEL_POLYFILL_VERSION}

# Clean up stuff we don't need in the final image
RUN rm -rf /usr/local/sbin
RUN rm -rf /usr/local/share

#############
# Ruby
#############

FROM ubuntu:noble as ruby_tools_context

ENV DEBIAN_FRONTEND=noninteractive

# Pinned versions of stuff we pull in
ENV AWESOMEBOT_VERSION=1.20.0
ENV FPM_VERSION=1.15.1
ENV HTMLPROOFER_VERSION=3.19.4
ENV LICENSEE_VERSION=9.16.0
ENV MDL_VERSION=0.12.0
ENV NOKOGIRI_VERSION=1.14.5

# hadolint ignore=DL3008
RUN apt-get update && apt-get install -y --no-install-recommends \
    apt-transport-https \
    ca-certificates \
    gnupg2 \
    software-properties-common \
    build-essential \
    zlib1g-dev \
    cmake \
    pkg-config \
    libssl-dev \
    git

# hadolint ignore=DL3008
RUN apt-get update && apt-get install -y --no-install-recommends \
    ruby3.2 \
    ruby3.2-dev

# Install istio.io verification tools
RUN gem install --no-wrappers --no-document mdl -v ${MDL_VERSION}
RUN gem install --no-wrappers --no-document nokogiri -v ${NOKOGIRI_VERSION}
RUN gem install --no-wrappers --no-document html-proofer -v ${HTMLPROOFER_VERSION}
RUN gem install --no-wrappers --no-document awesome_bot -v ${AWESOMEBOT_VERSION}
RUN gem install --no-wrappers --no-document licensee -v ${LICENSEE_VERSION}
RUN gem install --no-wrappers --no-document fpm -v ${FPM_VERSION}

##############
# Python
##############

FROM ubuntu:noble as python_context

ENV DEBIAN_FRONTEND=noninteractive

# Pinned versions of stuff we pull in
ENV AUTOPEP8_VERSION=2.0.4
ENV PYCODESTYLE_VERSION=2.11.1
ENV JWCRYPTO_VERSION=1.5.0
ENV PYGITHUB_VERSION=1.58.2
ENV PYTHON_PROTOBUF_VERSION=4.23.2
ENV REQUESTS_VERSION=2.31.0
ENV YAMLLINT_VERSION=1.32.0

# hadolint ignore=DL3008
RUN apt-get update && apt-get install -y --no-install-recommends \
    ca-certificates \
    curl \
    libc-dev \
    pkg-config \
    python3 \
    python3-pip \
    python3-setuptools \
    python3-yaml

# Install Python stuff
RUN python3 -m pip install --break-system-packages --no-cache-dir pycodestyle==${PYCODESTYLE_VERSION}
RUN python3 -m pip install --break-system-packages --no-cache-dir --no-binary :all: autopep8==${AUTOPEP8_VERSION}
RUN python3 -m pip install --break-system-packages --no-cache-dir yamllint==${YAMLLINT_VERSION}
RUN python3 -m pip install --break-system-packages --no-cache-dir requests==${REQUESTS_VERSION}
RUN python3 -m pip install --break-system-packages --no-cache-dir protobuf==${PYTHON_PROTOBUF_VERSION}
RUN python3 -m pip install --break-system-packages --no-cache-dir jwcrypto==${JWCRYPTO_VERSION}
RUN python3 -m pip install --break-system-packages --no-cache-dir PyGithub==${PYGITHUB_VERSION}

#############
# Base OS
#############

FROM ubuntu:noble as base_os_context

ENV DEBIAN_FRONTEND=noninteractive

ENV CONTAINERD_VERSION=1.6.31-1
ENV DOCKER_VERSION=5:26.1.3-1~ubuntu.24.04~noble
ENV DOCKER_BUILDX_VERSION=0.14.0-1~ubuntu.24.04~noble
ENV RUST_VERSION=1.78.0

ENV OUTDIR=/out

# required for binary tools: ca-certificates, gcc, libc-dev, git, iptables, libltdl7, less
# required for general build: make, wget, curl, ssh, rpm
# required for ruby: libcurl4-openssl-dev
# required for python: python3, pkg-config
# required for ebpf build: clang,llvm,libbpf-dev
# hadolint ignore=DL3008
RUN apt-get update && apt-get install -y --no-install-recommends \
    apt-transport-https \
    ca-certificates \
    curl \
    gnupg-agent \
    software-properties-common \
    ca-certificates \
    cmake \
    cmake-data \
    gcc \
    g++ \
    git \
    ssh \
    iptables \
    libltdl7 \
    libc-dev \
    libcurl4-openssl-dev \
    less \
    make \
    pkg-config \
    python3 \
    python3-setuptools \
    daemon \
    wget \
    rpm \
    jq \
    gettext-base \
    locales-all \
    file \
    libclang-dev \
    iproute2 \
    ipset \
    rsync \
    clang \
    llvm \
    libbpf-dev \
    net-tools \
    ninja-build \
    python3-yaml \
    python3-lib2to3 \
    sudo

# Fix Docker issue
RUN update-alternatives --set iptables /usr/sbin/iptables-legacy && update-alternatives --set ip6tables /usr/sbin/ip6tables-legacy

# Docker including docker-ce, docker-ce-cli, and containerd.io
ADD https://download.docker.com/linux/ubuntu/gpg /tmp/docker-key
RUN apt-key add /tmp/docker-key
ARG TARGETARCH
RUN add-apt-repository "deb [arch=${TARGETARCH}] https://download.docker.com/linux/ubuntu $(lsb_release -sc) stable"
RUN apt-get update
RUN apt-get -y install --no-install-recommends docker-ce="${DOCKER_VERSION}" docker-ce-cli="${DOCKER_VERSION}" containerd.io="${CONTAINERD_VERSION}" docker-buildx-plugin="${DOCKER_BUILDX_VERSION}"
RUN sed -i 's/ulimit -Hn/# ulimit -Hn/g' /etc/init.d/docker

ENV CARGO_HOME=/home/.cargo
ENV RUSTUP_HOME=/home/.rustup
# hadolint ignore=DL4006
RUN curl --proto '=https' -v --tlsv1.2 -sSf https://sh.rustup.rs | \
    sh -s -- -y -v --default-toolchain ${RUST_VERSION} --profile minimal --component rustfmt clippy &&\
    /home/.cargo/bin/rustup default ${RUST_VERSION} &&\
    mv /home/.cargo/bin/* /usr/bin

# Clean up stuff we don't need in the final image
RUN rm -rf /var/lib/apt/lists/*
RUN rm -fr /usr/share/python
RUN rm -fr /usr/share/bash-completion
RUN rm -fr /usr/share/bug
RUN rm -fr /usr/share/doc
RUN rm -fr /usr/share/dh-python
RUN rm -fr /usr/share/locale
RUN rm -fr /usr/share/man
RUN rm -fr /tmp/*

# Run dockerd in CI
COPY prow-entrypoint.sh /usr/local/bin/entrypoint
RUN chmod +x /usr/local/bin/entrypoint

# Run config setup in local environments
COPY docker-entrypoint.sh /usr/local/bin/docker-entrypoint

##############
# Final image
##############

# Prepare final output image
FROM scratch as build_tools

# Version from build arguments
ARG VERSION

# Labels used by Docker
LABEL "io.istio.repo"="https://github.com/istio/tools"
LABEL "io.istio.version"="${VERSION}"

# General
ENV HOME=/home
ENV LANG=C.UTF-8

# Go support
ENV GO111MODULE=on
# Avoid any attempts to automatically download a new Go version
ENV GOTOOLCHAIN=local
ENV GOPROXY=https://proxy.golang.org
ENV GOSUMDB=sum.golang.org
ENV GOROOT=/usr/local/go
ENV GOPATH=/go
ENV GOCACHE=/gocache
ENV GOBIN=/gobin
# Go sleeps for 1s after tests with out this, see https://github.com/golang/go/issues/61852
ENV GORACE="atexit_sleep_ms=0"
ENV PATH=/usr/local/go/bin:/gobin:/usr/local/google-cloud-sdk/bin:$PATH

# Ruby support
ENV RUBYOPT="-KU -E utf-8:utf-8"

# Create the file system
COPY --from=base_os_context / /
COPY --from=binary_tools_context /out/ /
COPY --from=binary_tools_context /usr/local/go /usr/local/go

COPY --from=nodejs_tools_context /usr/local/bin /usr/local/bin
COPY --from=nodejs_tools_context /usr/local/lib/node_modules /usr/local/lib/node_modules
COPY --from=nodejs_tools_context /node/node_modules /node_modules

COPY --from=ruby_tools_context /usr/bin /usr/bin
COPY --from=ruby_tools_context /usr/lib /usr/lib
COPY --from=ruby_tools_context /etc/alternatives /etc/alternatives
COPY --from=ruby_tools_context /var/lib/gems /var/lib/gems
COPY --from=ruby_tools_context /usr/local/bin /usr/local/bin

COPY --from=python_context /usr/local/bin /usr/local/bin
COPY --from=python_context /usr/local/lib /usr/local/lib

# su-exec is used in place of complex sudo setup operations
RUN chmod u+sx /usr/bin/su-exec

COPY bashrc /home/.bashrc

# mountpoints are mandatory for any host mounts.
# mountpoints in /config are special.
RUN mkdir -p /go && \
    mkdir -p /gocache && \
    mkdir -p /gobin && \
    mkdir -p /config/.docker && \
    mkdir -p /config/.config/gcloud && \
    mkdir -p /config/.kube && \
    mkdir -p /config-copy && \
    mkdir -p /home/.cache && \
    mkdir -p /home/.cargo/registry && \
    mkdir -p /home/.cargo/git && \
    mkdir -p /home/.helm && \
    mkdir -p /home/.gsutil

# TODO must sort out how to use uid mapping in docker so these don't need to be 777
# They are created as root 755.  As a result they are not writeable, which fails in
# the developer environment as a volume or bind mount inherits the permissions of
# the directory mounted rather then overriding with the permission of the volume file.
RUN chmod 777 /go && \
    chmod 777 /gocache && \
    chmod 777 /gobin && \
    chmod 777 /config && \
    chmod 777 /config/.docker && \
    chmod 777 /config/.config/gcloud && \
    chmod 777 /config/.kube && \
    chmod 777 /home/.cache && \
    chmod 777 /home/.cargo && \
    chmod 777 /home/.cargo/registry && \
    chmod 777 /home/.cargo/git && \
    chmod 777 /home/.helm && \
    chmod 777 /home/.gsutil

WORKDIR /

ENTRYPOINT ["/usr/local/bin/docker-entrypoint"]


##############
# Clang+LLVM
##############

FROM ubuntu:18.04 AS clang_context_amd64
ENV UBUNTU_RELEASE_CODE_NAME=bionic
FROM ubuntu:20.04 AS clang_context_arm64
ENV UBUNTU_RELEASE_CODE_NAME=focal
# hadolint ignore=DL3006
FROM clang_context_${TARGETARCH} AS clang_context

# hadolint ignore=DL3008
RUN apt-get update && apt-get install -y --no-install-recommends \
    xz-utils \
    wget \
    ca-certificates \
    software-properties-common \
    curl \
    ninja-build \
    gpg-agent \
    libtinfo5

ENV LLVM_VERSION=14.0.0
ENV LLVM_BASE_URL=https://github.com/llvm/llvm-project/releases/download/llvmorg-${LLVM_VERSION}
ENV LLVM_DIRECTORY=/usr/lib/llvm

RUN set -eux; \
    \
    case $(uname -m) in \
        x86_64) \
               LLVM_ARCHIVE=clang+llvm-${LLVM_VERSION}-x86_64-linux-gnu-ubuntu-18.04 \
               LLVM_ARTIFACT=clang+llvm-${LLVM_VERSION}-x86_64-linux-gnu-ubuntu-18.04;; \
        aarch64)  \
               LLVM_ARCHIVE=clang+llvm-${LLVM_VERSION}-aarch64-linux-gnu \
               LLVM_ARTIFACT=clang+llvm-${LLVM_VERSION}-aarch64-linux-gnu;; \
        *) echo "unsupported architecture"; exit 1 ;; \
    esac; \
    \
    wget -nv ${LLVM_BASE_URL}/${LLVM_ARTIFACT}.tar.xz; \
    tar -xJf ${LLVM_ARTIFACT}.tar.xz -C /tmp; \
    mkdir -p ${LLVM_DIRECTORY}; \
    mv /tmp/${LLVM_ARCHIVE}/* ${LLVM_DIRECTORY}/

# CMake >=3.13.4
SHELL ["/bin/bash", "-o", "pipefail", "-c"]
# ubuntu 18.04 without arm64 version see https://apt.kitware.com/
# hadolint ignore=DL4001
RUN set -eux; \
    \
    case $(uname -m) in \
        x86_64) \
            curl -fsSL https://apt.kitware.com/keys/kitware-archive-latest.asc | apt-key add - ; \
            apt-add-repository "deb https://apt.kitware.com/ubuntu/ ${UBUNTU_RELEASE_CODE_NAME} main"; \
            ;; \
        *) echo "skip" ;; \
    esac;
RUN apt-get update && apt-get install -y --no-install-recommends cmake

# TSan instrumented libc++.
ENV PATH=${LLVM_DIRECTORY}/bin:$PATH

WORKDIR /tmp
COPY proxy-tsan-instrumented-libcxx.sh proxy-tsan-instrumented-libcxx.sh
RUN ./proxy-tsan-instrumented-libcxx.sh

###########
# GN
###########

FROM debian:buster AS gn_context

RUN set -eux; \
    \
    apt-get update; \
    apt-get install -qqy --no-install-recommends \
        ca-certificates git \
        clang python ninja-build \
        libclang-dev libc++-dev \
        ;

WORKDIR /tmp
RUN git clone https://gn.googlesource.com/gn;

WORKDIR /tmp/gn

RUN set -eux; \
    \
    git checkout 501b49a3; \
    python build/gen.py; \
    ninja -v -C out; \
    out/gn_unittests; \
    mkdir -p /gn; \
    cp /tmp/gn/out/gn /gn/gn; \
    /gn/gn --version;

###########
# Bazel
###########

FROM ubuntu:xenial AS bazel_context_amd64
FROM ubuntu:bionic AS bazel_context_arm64
# hadolint ignore=DL3006
FROM bazel_context_${TARGETARCH} AS bazel_context

ARG TARGETARCH

ENV BAZELISK_VERSION="v1.18.0"
ENV BAZELISK_BASE_URL="https://github.com/bazelbuild/bazelisk/releases/download"
ENV BAZELISK_BIN="bazelisk-linux-${TARGETARCH}"
ENV BAZELISK_URL="${BAZELISK_BASE_URL}/${BAZELISK_VERSION}/${BAZELISK_BIN}"

# hadolint ignore=DL3008
RUN apt-get update && apt-get install -y --no-install-recommends \
    wget \
    ca-certificates

RUN wget -nv ${BAZELISK_URL}
RUN chmod +x ${BAZELISK_BIN}
RUN mv ${BAZELISK_BIN} /usr/local/bin/bazel

########################
# Final image for proxy
########################

FROM ubuntu:18.04 AS build_env_proxy_amd64
ENV UBUNTU_RELEASE_CODE_NAME=bionic
ENV UBUNTU_RELEASE_VERSION=18.04
FROM ubuntu:20.04 AS build_env_proxy_arm64
ENV UBUNTU_RELEASE_CODE_NAME=focal
ENV UBUNTU_RELEASE_VERSION=20.04
# hadolint ignore=DL3006
FROM build_env_proxy_${TARGETARCH} AS build_env_proxy

ENV DOCKER_BUILDX_VERSION=0.10.5-1~ubuntu.${UBUNTU_RELEASE_VERSION}~${UBUNTU_RELEASE_CODE_NAME}

WORKDIR /

# Version from build arguments
ARG VERSION

# Labels used by Docker
LABEL "io.istio.repo"="https://github.com/istio/tools"
LABEL "io.istio.version"="${VERSION}"

# Docker
ENV DOCKER_VERSION=5:24.0.2-1~ubuntu.${UBUNTU_RELEASE_VERSION}~${UBUNTU_RELEASE_CODE_NAME}
ENV CONTAINERD_VERSION=1.6.21-1

# General
ENV HOME=/home
ENV LANG=C.UTF-8

# Go support
ENV GO111MODULE=on
# Avoid any attempts to automatically download a new Go version
ENV GOTOOLCHAIN=local
ENV GOPROXY=https://proxy.golang.org
ENV GOSUMDB=sum.golang.org
ENV GOROOT=/usr/local/go
ENV GOPATH=/go
ENV GOCACHE=/gocache
ENV GOBIN=/gobin
ENV PATH=/usr/local/go/bin:/gobin:/usr/local/google-cloud-sdk/bin:$PATH

# LLVM support
ENV LLVM_DIRECTORY=/usr/lib/llvm
ENV PATH=${LLVM_DIRECTORY}/bin:$PATH

# Avoid interactive input when installing tshark
ENV DEBIAN_FRONTEND=noninteractive

# required for binary tools: ca-certificates, gcc, libc-dev, git, iptables, libltdl7
# required for general build: make, wget, curl, ssh
# required for python: python3, pkg-config
# hadolint ignore=DL3008, DL3009
RUN apt-get update && apt-get install -y --no-install-recommends \
    apt-transport-https \
    ca-certificates \
    curl \
    gnupg-agent \
    software-properties-common \
    ca-certificates \
    gcc \
    ssh \
    libltdl7 \
    libc-dev \
    make \
    pkg-config \
    python3 \
    python3-setuptools \
    daemon \
    wget \
    jq \
    rsync \
    tshark

# Build git from source. Golang now requires a recent git version
# hadolint ignore=DL3003,DL3009,DL4001
RUN apt-get update && apt-get install -y --no-install-recommends \
    build-essential \
    libssl-dev \
    libcurl4-gnutls-dev \
    libexpat1-dev \
    zlib1g-dev \
    gettext \
    unzip && \
    wget -q https://github.com/git/git/archive/v2.39.1.zip -O git.zip && \
    unzip git.zip && \
    cd git-* && \
    make prefix=/usr/local all && \
    make prefix=/usr/local install && \
    cd .. && rm -r git-*

# Docker including docker-ce, docker-ce-cli, and containerd.io
ADD https://download.docker.com/linux/ubuntu/gpg /tmp/docker-key
RUN apt-key add /tmp/docker-key
ARG TARGETARCH
RUN add-apt-repository "deb [arch=${TARGETARCH}] https://download.docker.com/linux/ubuntu ${UBUNTU_RELEASE_CODE_NAME} stable"
# hadolint ignore=DL3009
RUN apt-get update && apt-get -y install --no-install-recommends \
    docker-ce="${DOCKER_VERSION}" \
    docker-ce-cli="${DOCKER_VERSION}" \
    containerd.io="${CONTAINERD_VERSION}" \
    docker-buildx-plugin="${DOCKER_BUILDX_VERSION}"

# Run dockerd in CI
COPY prow-entrypoint.sh /usr/local/bin/entrypoint
RUN chmod +x /usr/local/bin/entrypoint

# CMake
SHELL ["/bin/bash", "-o", "pipefail", "-c"]
# ubuntu 18.04 without arm64 version see https://apt.kitware.com/
# hadolint ignore=DL4001
RUN set -eux; \
    \
    case $(uname -m) in \
        x86_64) \
            curl -fsSL https://apt.kitware.com/keys/kitware-archive-latest.asc | apt-key add - ; \
            apt-add-repository "deb https://apt.kitware.com/ubuntu/ ${UBUNTU_RELEASE_CODE_NAME} main"; \
            ;; \
        *) echo "skip" ;; \
    esac;

# binary dependencies to build envoy at v1.12.0
# https://github.com/envoyproxy/envoy/blob/v1.12.0/bazel/README.md
# hadolint ignore=DL3008,DL3009
RUN apt-get update && apt-get install -y --no-install-recommends \
    autoconf \
    automake \
    cmake \
    libtool \
    ninja-build \
    python \
    unzip \
    libncurses5 \
    libtinfo5 \
    virtualenv

COPY --from=binary_tools_context /out/ /
COPY --from=binary_tools_context /usr/local/go /usr/local/go
COPY --from=gn_context /gn/gn /usr/local/bin/gn
COPY --from=bazel_context /usr/local/bin /usr/local/bin
COPY --from=clang_context ${LLVM_DIRECTORY}/lib ${LLVM_DIRECTORY}/lib
COPY --from=clang_context ${LLVM_DIRECTORY}/bin ${LLVM_DIRECTORY}/bin
COPY --from=clang_context ${LLVM_DIRECTORY}/include ${LLVM_DIRECTORY}/include
COPY --from=clang_context /opt/libcxx_tsan /opt/libcxx_tsan

COPY install-python.sh install-python.sh
RUN ./install-python.sh

RUN echo "${LLVM_DIRECTORY}/lib" | tee /etc/ld.so.conf.d/llvm.conf
RUN ldconfig

# su-exec is used in place of complex sudo setup operations
RUN chmod u+sx /usr/bin/su-exec

COPY bashrc /home/.bashrc

# mountpoints are mandatory for any host mounts.
# mountpoints in /config are special.
RUN mkdir -p /go && \
    mkdir -p /gocache && \
    mkdir -p /gobin && \
    mkdir -p /config/.docker && \
    mkdir -p /config/.config/gcloud && \
    mkdir -p /config/.kube && \
    mkdir -p /config-copy && \
    mkdir -p /home/.cache && \
    mkdir -p /home/.helm && \
    mkdir -p /home/.gsutil

# TODO must sort out how to use uid mapping in docker so these don't need to be 777
# They are created as root 755.  As a result they are not writeable, which fails in
# the developer environment as a volume or bind mount inherits the permissions of
# the directory mounted rather then overriding with the permission of the volume file.
RUN chmod 777 /go && \
    chmod 777 /gocache && \
    chmod 777 /gobin && \
    chmod 777 /config && \
    chmod 777 /config/.docker && \
    chmod 777 /config/.config/gcloud && \
    chmod 777 /config/.kube && \
    chmod 777 /home/.cache && \
    chmod 777 /home/.helm && \
    chmod 777 /home/.gsutil

# Clean up stuff we don't need in the final image
RUN rm -rf /var/lib/apt/lists/* && \
    rm -fr /usr/share/python && \
    rm -fr /usr/share/bash-completion && \
    rm -fr /usr/share/bug && \
    rm -fr /usr/share/doc && \
    rm -fr /usr/share/dh-python && \
    rm -fr /usr/share/locale  && \
    rm -fr /usr/share/man && \
    rm -fr /tmp/*

# Run config setup in local environments
COPY docker-entrypoint.sh /usr/local/bin/docker-entrypoint

ENTRYPOINT ["/usr/local/bin/docker-entrypoint"]<|MERGE_RESOLUTION|>--- conflicted
+++ resolved
@@ -25,11 +25,8 @@
 ################
 # Binary tools
 ################
-<<<<<<< HEAD
-ARG GOLANG_IMAGE=golang:1.22.3
-=======
+
 ARG GOLANG_IMAGE=golang:1.22.3-bullseye
->>>>>>> 92c19617
 # hadolint ignore=DL3006
 FROM ${GOLANG_IMAGE} as binary_tools_context
 # TARGETARCH is an automatic platform ARG enabled by Docker BuildKit.
