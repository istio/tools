--- conflicted
+++ resolved
@@ -15,17 +15,11 @@
 perf_record: false
 
 #if set to true in this file, should be set to false in configs/istio/telemetryv2_stats/latency.yaml and vice-versa. Or both are set to false.
-<<<<<<< HEAD
-del_perf_record: true 
+del_perf_record: false 
 
 #the same metric were generated either run_bothsidecar is set to false or true
 run_bothsidecar: false 
 
-=======
-del_perf_record: false 
-
-run_bothsidecar: true
->>>>>>> bbe00428
 run_serversidecar: false
 run_clientsidecar: false
 run_no_istio: true
