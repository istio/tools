#!/bin/bash

# Copyright Istio Authors
#
# Licensed under the Apache License, Version 2.0 (the "License");
# you may not use this file except in compliance with the License.
# You may obtain a copy of the License at
#
#    http://www.apache.org/licenses/LICENSE-2.0
#
# Unless required by applicable law or agreed to in writing, software
# distributed under the License is distributed on an "AS IS" BASIS,
# WITHOUT WARRANTIES OR CONDITIONS OF ANY KIND, either express or implied.
# See the License for the specific language governing permissions and
# limitations under the License.

WD=$(dirname "$0")
WD=$(cd "$WD"; pwd)
ROOT=$(dirname "$WD")

# Exit immediately for non zero status
set -e
# Check unset variables
set -u
# Print commands
set -x

# This is config for postsubmit cluster.
export VALUES="${VALUES:-values-istio-postsubmit.yaml}"
export DNS_DOMAIN="fake-dns.org"
export FORTIO_CLIENT_URL=""
export LC_ALL=C.UTF-8
export LANG=C.UTF-8
export GCS_BUCKET="istio-build/perf"

function setup_metrics() {
  # shellcheck disable=SC2155
  export FORTIO_CLIENT_URL=http://$(kubectl get services -n twopods fortioclient -o jsonpath="{.status.loadBalancer.ingress[0].ip}"):8080
  if [[ -z "$FORTIO_CLIENT_URL" ]];then
    kubectl -n twopods port-forward svc/fortioclient 8080:8080 &
    export FORTIO_CLIENT_URL=http://localhost:8080
  fi
  export PROMETHEUS_URL=http://localhost:9090
  kubectl -n istio-prometheus port-forward svc/istio-prometheus 9090:9090 &>/dev/null &
}

function collect_metrics() {
  # shellcheck disable=SC2155
  export CSV_OUTPUT="$(mktemp /tmp/benchmark_XXXX.csv)"
  pipenv install
  pipenv run python3 fortio.py ${FORTIO_CLIENT_URL} --csv_output="$CSV_OUTPUT" --prometheus=${PROMETHEUS_URL} \
   --csv StartTime,ActualDuration,Labels,NumThreads,ActualQPS,p50,p90,p99,cpu_mili_avg_telemetry_mixer,cpu_mili_max_telemetry_mixer,\
mem_MB_max_telemetry_mixer,cpu_mili_avg_fortioserver_deployment_proxy,cpu_mili_max_fortioserver_deployment_proxy,\
mem_MB_max_fortioserver_deployment_proxy,cpu_mili_avg_ingressgateway_proxy,cpu_mili_max_ingressgateway_proxy,mem_MB_max_ingressgateway_proxy

  gsutil -q cp "${CSV_OUTPUT}" "gs://${GCS_BUCKET}/${OUTPUT_DIR}"
<<<<<<< HEAD
}

function generate_graph() {
  local PLOT_METRIC=$1
  pipenv run python3 graph.py "${CSV_OUTPUT}" "${PLOT_METRIC}" --charts_output_dir="${LOCAL_OUTPUT_DIR}"
}

function get_benchmark_data() {
  # shellcheck disable=SC2086
  pipenv run python3 runner.py ${CONN} ${QPS} ${DURATION} ${EXTRA_ARGS} ${MIXER_MODE}
  collect_metrics "${OUTPUT_DIR}"
  for metric in "${METRICS[@]}"
  do
    generate_graph "${metric}" "${OUTPUT_DIR}"
  done
  gsutil -q cp -r "${LOCAL_OUTPUT_DIR}" "gs://$GCS_BUCKET/${OUTPUT_DIR}/graphs"
=======
>>>>>>> 18aaebef
}

function generate_graph() {
  local PLOT_METRIC=$1
  pipenv run python3 graph.py "${CSV_OUTPUT}" "${PLOT_METRIC}" --charts_output_dir="${LOCAL_OUTPUT_DIR}"
}

function get_benchmark_data() {
  # shellcheck disable=SC2086
  pipenv run python3 runner.py ${CONN} ${QPS} ${DURATION} ${EXTRA_ARGS} ${MIXER_MODE}
  collect_metrics
  for metric in "${METRICS[@]}"
  do
    generate_graph "${metric}"
  done
  gsutil -q cp -r "${LOCAL_OUTPUT_DIR}" "gs://$GCS_BUCKET/${OUTPUT_DIR}/graphs"
}

RELEASE_TYPE="dev"
TAG=$(curl "https://storage.googleapis.com/istio-build/dev/latest")
echo "Setup istio release: $TAG"
pushd "${ROOT}/istio-install"
   ./setup_istio_release.sh "${TAG}" "${RELEASE_TYPE}"
popd
# install dependencies
cd "${WD}/runner"
pipenv install
# setup test
pushd "${WD}"
./setup_test.sh
popd
dt=$(date +'%Y%m%d-%H')
<<<<<<< HEAD
export OUTPUT_DIR="benchmark_data.${GIT_SHA}.${dt}"
=======
export OUTPUT_DIR="benchmark_data.${dt}.${GIT_SHA}"
>>>>>>> 18aaebef
LOCAL_OUTPUT_DIR="/tmp/${OUTPUT_DIR}"
mkdir -p "${LOCAL_OUTPUT_DIR}"

# Setup fortio and prometheus
setup_metrics

echo "Start running perf benchmark test, data would be saved to GCS bucket: ${GCS_BUCKET}/${OUTPUT_DIR}"
# For adding or modifying configurations, refer to perf/benchmark/README.md
EXTRA_ARGS="--serversidecar --baseline"
# Configuration Set1: CPU and memory with mixer enabled
MIXER_MODE="--mixer_mode mixer"
CONN=16
QPS=10,100,500,1000,2000,3000
DURATION=240
METRICS=(cpu mem)
get_benchmark_data

# Configuration Set2: Latency Quantiles with mixer enabled
CONN=1,2,4,8,16,32,64
QPS=1000
METRICS=(p50 p90 p99)
get_benchmark_data

# Configuration Set3: CPU and memory with mixer disabled
kubectl -n istio-system get cm istio -o yaml > /tmp/meshconfig.yaml
pipenv run python3 ./update_mesh_config.py disable_mixer /tmp/meshconfig.yaml | kubectl -n istio-system apply -f /tmp/meshconfig.yaml
MIXER_MODE="--mixer_mode nomixer"
CONN=16
QPS=10,100,500,1000,2000,3000
DURATION=240
METRICS=(cpu mem)
get_benchmark_data

# Configuration Set4: Latency Quantiles with mixer disabled
CONN=1,2,4,8,16,32,64
QPS=1000
METRICS=(p50 p90 p99)
get_benchmark_data

# Configuration Set5: CPU and memory with mixerv2 using NullVM.
kubectl -n istio-system apply -f https://raw.githubusercontent.com/istio/proxy/master/extensions/stats/testdata/istio/metadata-exchange_filter.yaml
kubectl -n istio-system apply -f https://raw.githubusercontent.com/istio/proxy/master/extensions/stats/testdata/istio/stats_filter.yaml
MIXER_MODE="--mixer_mode mixerv2-nullvm"
CONN=16
QPS=10,100,500,1000,2000,3000
DURATION=240
METRICS=(cpu mem)
get_benchmark_data

# Configuration Set6: Latency Quantiles with mixer v2 using NullVM.
CONN=1,2,4,8,16,32,64
QPS=1000
METRICS=(p50 p90 p99)
get_benchmark_data

# TODO: Configuration Set5: Flame Graphs

echo "perf benchmark test is done."<|MERGE_RESOLUTION|>--- conflicted
+++ resolved
@@ -54,25 +54,6 @@
 mem_MB_max_fortioserver_deployment_proxy,cpu_mili_avg_ingressgateway_proxy,cpu_mili_max_ingressgateway_proxy,mem_MB_max_ingressgateway_proxy
 
   gsutil -q cp "${CSV_OUTPUT}" "gs://${GCS_BUCKET}/${OUTPUT_DIR}"
-<<<<<<< HEAD
-}
-
-function generate_graph() {
-  local PLOT_METRIC=$1
-  pipenv run python3 graph.py "${CSV_OUTPUT}" "${PLOT_METRIC}" --charts_output_dir="${LOCAL_OUTPUT_DIR}"
-}
-
-function get_benchmark_data() {
-  # shellcheck disable=SC2086
-  pipenv run python3 runner.py ${CONN} ${QPS} ${DURATION} ${EXTRA_ARGS} ${MIXER_MODE}
-  collect_metrics "${OUTPUT_DIR}"
-  for metric in "${METRICS[@]}"
-  do
-    generate_graph "${metric}" "${OUTPUT_DIR}"
-  done
-  gsutil -q cp -r "${LOCAL_OUTPUT_DIR}" "gs://$GCS_BUCKET/${OUTPUT_DIR}/graphs"
-=======
->>>>>>> 18aaebef
 }
 
 function generate_graph() {
@@ -105,11 +86,7 @@
 ./setup_test.sh
 popd
 dt=$(date +'%Y%m%d-%H')
-<<<<<<< HEAD
-export OUTPUT_DIR="benchmark_data.${GIT_SHA}.${dt}"
-=======
 export OUTPUT_DIR="benchmark_data.${dt}.${GIT_SHA}"
->>>>>>> 18aaebef
 LOCAL_OUTPUT_DIR="/tmp/${OUTPUT_DIR}"
 mkdir -p "${LOCAL_OUTPUT_DIR}"
 
