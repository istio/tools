--- conflicted
+++ resolved
@@ -403,44 +403,20 @@
         executions = []
 
         if self.run_baseline:
-<<<<<<< HEAD
             executions.append(self.create_execution_delegate(
-                "", "baseline", self.nosidecar, load_gen_cmd, labels))
+                "", "baseline", self.baseline, load_gen_cmd, labels))
 
         if self.run_serversidecar:
             executions.append(self.create_execution_delegate(
-                "_srv_serveronly", "server sidecar", self.serversidecar, load_gen_cmd, labels))
+                "_srv_serveronly", "server_sidecar", self.serversidecar, load_gen_cmd, labels))
 
         if self.run_clientsidecar:
             executions.append(self.create_execution_delegate(
-                "_srv_clientonly", "client sidecar", self.clientsidecar, load_gen_cmd, labels))
+                "_srv_clientonly", "client_sidecar", self.clientsidecar, load_gen_cmd, labels))
 
         if self.run_bothsidecar:
             executions.append(self.create_execution_delegate(
-                "_srv_bothsidecars", "both sidecar", self.bothsidecar, load_gen_cmd, labels))
-=======
-            sidecar_mode = "baseline"
-            sidecar_mode_func = self.baseline
-            self.execute_sidecar_mode(sidecar_mode, self.load_gen_type, load_gen_cmd, sidecar_mode_func, labels, perf_label)
-
-        if self.run_serversidecar:
-            perf_label = "_srv_serveronly"
-            sidecar_mode = "serveronly"
-            sidecar_mode_func = self.serversidecar
-            self.execute_sidecar_mode(sidecar_mode, self.load_gen_type, load_gen_cmd, sidecar_mode_func, labels, perf_label)
-
-        if self.run_clientsidecar:
-            perf_label = "_srv_clientonly"
-            sidecar_mode = "clientonly"
-            sidecar_mode_func = self.clientsidecar
-            self.execute_sidecar_mode(sidecar_mode, self.load_gen_type, load_gen_cmd, sidecar_mode_func, labels, perf_label)
-
-        if self.run_bothsidecar:
-            perf_label = "_srv_bothsidecars"
-            sidecar_mode = "both"
-            sidecar_mode_func = self.bothsidecar
-            self.execute_sidecar_mode(sidecar_mode, self.load_gen_type, load_gen_cmd, sidecar_mode_func, labels, perf_label)
->>>>>>> 8fa51aa4
+                "_srv_bothsidecars", "both_sidecar", self.bothsidecar, load_gen_cmd, labels))
 
         if self.run_ingress:
             executions.append(self.create_execution_delegate(
@@ -687,7 +663,7 @@
     define_bool(parser, "clientsidecar",
                 "run clientsidecar-only for all", False)
     define_bool(parser, "bothsidecar",
-                "run both clientsiecar and serversidecar", True)
+                "run both clientsidecar and serversidecar", True)
 
     return parser
 
