# Copyright Istio Authors
#
# Licensed under the Apache License, Version 2.0 (the "License");
# you may not use this file except in compliance with the License.
# You may obtain a copy of the License at
#
#    http://www.apache.org/licenses/LICENSE-2.0
#
# Unless required by applicable law or agreed to in writing, software
# distributed under the License is distributed on an "AS IS" BASIS,
# WITHOUT WARRANTIES OR CONDITIONS OF ANY KIND, either express or implied.
# See the License for the specific language governing permissions and
# limitations under the License.

from __future__ import print_function

import collections
import os
import json
import socket
import argparse
import subprocess
import shlex
import uuid
import sys
import tempfile
import time
import multiprocessing
from subprocess import getoutput
from urllib.parse import urlparse
import yaml
from fortio import METRICS_START_SKIP_DURATION, METRICS_END_SKIP_DURATION

NAMESPACE = os.environ.get("NAMESPACE", "twopods-istio")
NIGHTHAWK_GRPC_SERVICE_PORT_FORWARD = 9999
POD = collections.namedtuple('Pod', ['name', 'namespace', 'ip', 'labels'])
NIGHTHAWK_DOCKER_IMAGE = "envoyproxy/nighthawk-dev:59683b759eb8f8bd8cce282795c08f9e2b3313d4"
processes = []


def pod_info(filterstr="", namespace=NAMESPACE, multi_ok=True):
    cmd = "kubectl -n {namespace} get pod {filterstr} -o json".format(
        namespace=namespace, filterstr=filterstr)
    completed_process = subprocess.run(shlex.split(cmd), capture_output=True, check=True, encoding="utf-8")
<<<<<<< HEAD

=======
>>>>>>> fe2a9dec
    if not completed_process.stdout:
        raise Exception("stdout returned empty for command [%s]" % cmd)
    if completed_process.stderr:
        print("stderr while getting pod info: %s" % completed_process.stderr)

    o = json.loads(completed_process.stdout)
    items = o['items']
<<<<<<< HEAD
=======

>>>>>>> fe2a9dec
    if not multi_ok and len(items) > 1:
        raise Exception("more than one pod found stdout='%s'" % completed_process.stdout)
    if not items:
        raise Exception("no pods found with command [%s]" % cmd)

    i = items[0]
    return POD(i['metadata']['name'], i['metadata']['namespace'],
               i['status']['podIP'], i['metadata']['labels'])


def run_command(command):
    process = subprocess.Popen(shlex.split(command))
    process.wait()


def run_command_sync(command):
    op = getoutput(command)
    return op.strip()


# kubectl related helper funcs
def kubectl_cp(from_file, to_file, container):
    cmd = "kubectl --namespace {namespace} cp {from_file} {to_file} -c {container}".format(
        namespace=NAMESPACE,
        from_file=from_file,
        to_file=to_file,
        container=container)
    print(cmd, flush=True)
    run_command_sync(cmd)


def kubectl_exec(pod, remote_cmd, runfn=run_command, container=None):
    c = ""
    if container is not None:
        c = "-c " + container
    else:
        c = "-c " + "uncaptured"
    cmd = "kubectl --namespace {namespace} exec {pod} {c} -- {remote_cmd}".format(
        pod=pod,
        remote_cmd=remote_cmd,
        c=c,
        namespace=NAMESPACE)
    print(cmd, flush=True)
    runfn(cmd)


class Fortio:
    ports = {
        "http": {"direct_port": 8077, "port": 8080},
        "tcp": {"direct_port": 8078, "port": 8078},
        "grpc": {"direct_port": 8076, "port": 8079},
        "direct_envoy": {"direct_port": 8076, "port": 8079},
    }

    def __init__(
            self,
            headers=None,
            conn=None,
            qps=None,
            duration=None,
            frequency=None,
            protocol_mode="http",
            size=None,
            telemetry_mode="v2-stats-nullvm",
            perf_record=False,
            server="fortioserver",
            client="fortioclient",
            additional_args=None,
            filter_fn=None,
            extra_labels=None,
            baseline=False,
            serversidecar=False,
            clientsidecar=False,
            bothsidecar=True,
            ingress=None,
            mesh="istio",
            cacert=None,
            jitter=False,
            uniform=False,
            nocatchup=False,
            load_gen_type="fortio",
            keepalive=True,
            connection_reuse=None):
        self.run_id = str(uuid.uuid4()).partition('-')[0]
        self.headers = headers
        self.conn = conn
        self.qps = qps
        self.size = size
        self.duration = duration
        self.frequency = frequency
        self.protocol_mode = protocol_mode
        self.ns = NAMESPACE
        # bucket resolution in seconds
        self.r = "0.001"
        self.telemetry_mode = telemetry_mode
        self.perf_record = perf_record
        self.server = pod_info("-lapp=" + server, namespace=self.ns)
        self.client = pod_info("-lapp=" + client, namespace=self.ns)
        self.additional_args = additional_args
        self.filter_fn = filter_fn
        self.extra_labels = extra_labels
        self.run_baseline = baseline
        self.run_serversidecar = serversidecar
        self.run_clientsidecar = clientsidecar
        self.run_bothsidecar = bothsidecar
        self.run_ingress = ingress
        self.cacert = cacert
        self.jitter = jitter
        self.uniform = uniform
        self.nocatchup = nocatchup
        self.load_gen_type = load_gen_type
        self.keepalive = keepalive
        self.connection_reuse = connection_reuse

        if mesh == "linkerd":
            self.mesh = "linkerd"
        elif mesh == "istio":
            self.mesh = "istio"
        else:
            sys.exit("invalid mesh %s, must be istio or linkerd" % mesh)

    def get_protocol_uri_fragment(self):
        return "https" if self.protocol_mode == "grpc" else self.protocol_mode

    def compute_uri(self, svc, port_type):
        if self.load_gen_type == "fortio":
            basestr = "{protocol}://{svc}:{port}/echo?size={size}"
            if self.protocol_mode == "grpc":
                basestr = "-payload-size {size} {svc}:{port}"
            elif self.protocol_mode == "tcp":
                basestr = "{protocol}://{svc}:{port}"
            return basestr.format(svc=svc, port=self.ports[self.protocol_mode][port_type], size=self.size, protocol=self.get_protocol_uri_fragment())
        elif self.load_gen_type == "nighthawk":
            return "{protocol}://{svc}:{port}/".format(
                svc=svc, port=self.ports[self.protocol_mode][port_type], protocol=self.get_protocol_uri_fragment())
        else:
            sys.exit("invalid load generator %s, must be fortio or nighthawk", self.load_gen_type)

    # Baseline is no sidecar mode
    def baseline(self, load_gen_cmd, sidecar_mode):
        return load_gen_cmd + "_" + sidecar_mode + " " + self.compute_uri(self.server.ip, "direct_port")

    def serversidecar(self, load_gen_cmd, sidecar_mode):
        return load_gen_cmd + "_" + sidecar_mode + " " + self.compute_uri(self.server.ip, "port")

    def clientsidecar(self, load_gen_cmd, sidecar_mode):
        return load_gen_cmd + "_" + sidecar_mode + " " + self.compute_uri(self.server.labels["app"], "direct_port")

    def bothsidecar(self, load_gen_cmd, sidecar_mode):
        return load_gen_cmd + "_" + sidecar_mode + " " + self.compute_uri(self.server.labels["app"], "port")

    def ingress(self, load_gen_cmd):
        url = urlparse(self.run_ingress)
        # If scheme is not defined fallback to http
        if url.scheme == "":
            url = urlparse("http://{svc}".format(svc=self.run_ingress))

        return load_gen_cmd + "_ingress {url}/echo?size={size}".format(
            url=url.geturl(), size=self.size)

    def execute_sidecar_mode(self, sidecar_mode, load_gen_type, load_gen_cmd, sidecar_mode_func, labels,
                             perf_label_suffix):
        print('-------------- Running in {sidecar_mode} mode --------------'.format(sidecar_mode=sidecar_mode))
        if load_gen_type == "fortio":
            p = multiprocessing.Process(target=kubectl_exec,
                                        args=[self.client.name, sidecar_mode_func(load_gen_cmd, sidecar_mode)])
            p.start()
            processes.append(p)
        elif load_gen_type == "nighthawk":
            p = multiprocessing.Process(target=run_nighthawk,
                                        args=[self.client.name, sidecar_mode_func(load_gen_cmd, sidecar_mode),
                                              labels + "_" + sidecar_mode])
            p.start()
            processes.append(p)

        if self.perf_record and len(perf_label_suffix) > 0:
            run_perf(
                self.server.name,
                labels + perf_label_suffix,
                duration=self.duration,
                frequency=self.frequency)

        for process in processes:
            process.join()

    def generate_test_labels(self, conn, qps, size):
        size = size or self.size
        labels = self.run_id
        labels += "_qps_" + str(qps)
        labels += "_c_" + str(conn)
        labels += "_" + str(size)

        if self.mesh == "istio":
            labels += "_"
            labels += self.telemetry_mode
        elif self.mesh == "linkerd":
            labels += "_"
            labels += "linkerd"

        if self.extra_labels is not None:
            labels += "_" + self.extra_labels

        return labels

    def generate_headers_cmd(self, headers):
        headers_cmd = ""
        if headers is not None:
            for header_val in headers.split(","):
                headers_cmd += "-H=" + header_val + " "

        return headers_cmd

    def generate_fortio_cmd(self, headers_cmd, conn, qps, duration, grpc, cacert_arg, jitter, uniform, nocatchup, keepalive, connection_reuse_arg, labels):
        if duration is None:
            duration = self.duration
        fortio_cmd = (
            "fortio load {headers} -jitter={jitter} -uniform={uniform} -nocatchup={nocatchup} -keepalive={keepalive} {connection_reuse_arg} -c {conn} -qps {qps} -t {duration}s -a -r {r} {cacert_arg} {grpc} "
            "-httpbufferkb=128 -labels {labels}").format(
            headers=headers_cmd,
            conn=conn,
            qps=qps,
            duration=duration,
            r=self.r,
            grpc=grpc,
            jitter=jitter,
            uniform=uniform,
            nocatchup=nocatchup,
            cacert_arg=cacert_arg,
            labels=labels,
            keepalive=keepalive,
            connection_reuse_arg=connection_reuse_arg)

        return fortio_cmd

    def generate_nighthawk_cmd(self, cpus, conn, qps, jitter_uniform, duration, labels):
        labels = "nighthawk_" + labels
        nighthawk_args = [
            "nighthawk_client",
            "--concurrency {cpus}",
            "--output-format json",
            "--prefetch-connections",
            "--open-loop",
            "--experimental-h1-connection-reuse-strategy lru",
            "--experimental-h2-use-multiple-connections",
            "--connections {conn}",
            "--rps {qps}",
            "--duration {duration}",
            "--request-header \"x-nighthawk-test-server-config: {{response_body_size:{size}}}\""
        ]

        if jitter_uniform:
            nighthawk_args.append("--jitter-uniform {jitter_uniform}s")

        # Our "gRPC" mode actually means:
        #  - https (see get_protocol_uri_fragment())
        #  - h2
        #  - with long running connections
        #  - Also transfer request body sized according to "size".
        if self.protocol_mode == "grpc":
            nighthawk_args.append("--h2")
            if self.size:
                nighthawk_args.append(
                    "--request-header \"content-length: {size}\"")

        # Note: Labels is the last arg, and there's stuff depending on that.
        # watch out when moving it.
        nighthawk_args.append("--label {labels}")

        # As the worker count acts as a multiplier, we divide by qps/conn by the number of cpu's to spread load across
        # the workers so the sum of the workers will target the global qps/connection levels.
        nighthawk_cmd = " ".join(nighthawk_args).format(
            conn=round(conn / cpus),
            qps=round(qps / cpus),
            duration=duration,
            jitter_uniform=jitter_uniform,
            labels=labels,
            size=self.size,
            cpus=cpus,
            port_forward=NIGHTHAWK_GRPC_SERVICE_PORT_FORWARD)

        return nighthawk_cmd

    def run(self, headers, conn, qps, size, duration):
        labels = self.generate_test_labels(conn, qps, size)

        grpc = ""
        if self.protocol_mode == "grpc":
            grpc = "-grpc -ping"

        cacert_arg = ""
        if self.cacert is not None:
            cacert_arg = "-cacert {cacert_path}".format(cacert_path=self.cacert)

        connection_reuse_arg = ""
        if self.connection_reuse is not None:
            connection_reuse_arg = "-connection-reuse={connection_reuse}".format(connection_reuse=self.connection_reuse)

        headers_cmd = self.generate_headers_cmd(headers)

        load_gen_cmd = ""
        if self.load_gen_type == "fortio":
            load_gen_cmd = self.generate_fortio_cmd(headers_cmd, conn, qps, duration, grpc, cacert_arg, self.jitter,
                                                    self.uniform, self.nocatchup, self.keepalive, connection_reuse_arg, labels)
        elif self.load_gen_type == "nighthawk":
            # TODO(oschaaf): Figure out how to best determine the right concurrency for Nighthawk.
            # Results seem to get very noisy as the number of workers increases, are the clients
            # and running on separate sets of vCPU cores? nproc yields the same concurrency as goprocs
            # use with the Fortio version.
            # client_cpus = int(run_command_sync(
            #     "kubectl exec -n \"{ns}\" svc/fortioclient -c shell nproc".format(ns=NAMESPACE)))
            # print("Client pod has {client_cpus} cpus".format(client_cpus=client_cpus))

            # See the comment above, we restrict execution to a single nighthawk worker for
            # now to avoid noise.
            workers = 1
            jitter_uniform = None
            if self.jitter and qps > 0:
                jitter_uniform = f"{float(0.1 * 1 / qps):.9f}"  # suppress scientific notation
            load_gen_cmd = self.generate_nighthawk_cmd(workers, conn, qps, jitter_uniform, duration, labels)

        if self.run_baseline:
            perf_label = "baseline_perf"
            sidecar_mode = "baseline"
            sidecar_mode_func = self.baseline
            self.execute_sidecar_mode(sidecar_mode, self.load_gen_type, load_gen_cmd,
                                      sidecar_mode_func, labels, perf_label)

        if self.run_serversidecar:
            perf_label = "serveronly_perf"
            sidecar_mode = "serveronly"
            sidecar_mode_func = self.serversidecar
            self.execute_sidecar_mode(sidecar_mode, self.load_gen_type, load_gen_cmd,
                                      sidecar_mode_func, labels, perf_label)

        if self.run_clientsidecar:
            perf_label = "clientonly_perf"
            sidecar_mode = "clientonly"
            sidecar_mode_func = self.clientsidecar
            self.execute_sidecar_mode(sidecar_mode, self.load_gen_type, load_gen_cmd,
                                      sidecar_mode_func, labels, perf_label)

        if self.run_bothsidecar:
            perf_label = "bothsidecars_perf"
            sidecar_mode = "both"
            sidecar_mode_func = self.bothsidecar
            self.execute_sidecar_mode(sidecar_mode, self.load_gen_type, load_gen_cmd,
                                      sidecar_mode_func, labels, perf_label)

        if self.run_ingress:
            perf_label = "ingress_perf"
            print('-------------- Running in ingress mode --------------')
            p = multiprocessing.Process(target=kubectl_exec,
                                        args=[self.client.name, self.ingress(load_gen_cmd)])
            p.start()
            processes.append(p)

            if self.perf_record:
                run_perf(
                    self.mesh,
                    self.server.name,
                    labels + perf_label,
                    duration=self.duration,
                    frequency=self.frequency)

            for process in processes:
                process.join()


LOCAL_FLAMEDIR = os.path.join(os.path.dirname(os.path.abspath(__file__)), "../flame/")
PERF_PROXY_FILE = "get_proxy_perf.sh"
LOCAL_FLAME_PROXY_FILE_PATH = LOCAL_FLAMEDIR + PERF_PROXY_FILE
LOCAL_FLAMEOUTPUT = LOCAL_FLAMEDIR + "flameoutput/"


def run_perf(pod, labels, duration, frequency):
    if duration is None:
        duration = 240
    if frequency is None:
        frequency = 99
    os.environ["PERF_DATA_FILENAME"] = labels + ".data"
    print(os.environ["PERF_DATA_FILENAME"])
    exitcode, res = subprocess.getstatusoutput(LOCAL_FLAME_PROXY_FILE_PATH +
                                               " -p {pod} -n {namespace} -d {duration} -f {frequency}".format(
                                                   pod=pod, namespace=NAMESPACE, duration=duration, frequency=frequency))
    # TODO: debug only, update to print output only when the script fail
    print("run flame graph status: {}".format(exitcode))
    print("flame graph script output: {}".format(res.strip()))


def validate_job_config(job_config):
    required_fields = {"conn": list, "qps": list, "duration": int}
    for k in required_fields:
        if k not in job_config:
            print("missing required parameter {}".format(k))
            return False
        exp_type = required_fields[k]
        if not isinstance(job_config[k], exp_type):
            print("expecting type of parameter {} to be {}, got {}".format(k, exp_type, type(job_config[k])))
            return False
    return True


def fortio_from_config_file(args):
    with open(args.config_file) as f:
        job_config = yaml.safe_load(f)
        if not validate_job_config(job_config):
            exit(1)
        # TODO: hard to parse yaml into object directly because of existing constructor from CLI
        fortio = Fortio()
        fortio.headers = job_config.get('headers', None)
        fortio.conn = job_config.get('conn', 16)
        fortio.qps = job_config.get('qps', 1000)
        fortio.duration = job_config.get('duration', 240)
        fortio.load_gen_type = os.environ.get("LOAD_GEN_TYPE", "fortio")
        fortio.telemetry_mode = job_config.get('telemetry_mode', 'v2-stats-nullvm')
        fortio.size = job_config.get('size', 1024)
        fortio.perf_record = job_config.get('perf_record', False)
        fortio.run_serversidecar = job_config.get('run_serversidecar', False)
        fortio.run_clientsidecar = job_config.get('run_clientsidecar', False)
        fortio.run_bothsidecar = job_config.get('run_bothsidecar', True)
        fortio.run_baseline = job_config.get('run_baseline', False)
        fortio.run_ingress = job_config.get('run_ingress', False)
        fortio.mesh = job_config.get('mesh', 'istio')
        fortio.protocol_mode = job_config.get('protocol_mode', 'http')
        fortio.extra_labels = job_config.get('extra_labels')
        fortio.jitter = job_config.get("jitter", False)
        fortio.cacert = job_config.get("cacert", None)
        fortio.uniform = job_config.get("uniform", False)
        fortio.nocatchup = job_config.get("nocatchup", False)
        fortio.keepalive = job_config.get("keepalive", True)
        fortio.connection_reuse = job_config.get("connection_reuse", None)

        return fortio


def can_connect_to_nighthawk_service():
    # TODO(oschaaf): re-instate going through the gRPC service.
    return True
    with socket.socket(socket.AF_INET, socket.SOCK_STREAM) as sock:
        return sock.connect_ex(('127.0.0.1', NIGHTHAWK_GRPC_SERVICE_PORT_FORWARD)) == 0


def run_perf_test(args):
    min_duration = METRICS_START_SKIP_DURATION + METRICS_END_SKIP_DURATION

    # run with config files
    if args.config_file is not None:
        fortio = fortio_from_config_file(args)
    else:
        fortio = Fortio(
            headers=args.headers,
            conn=args.conn,
            qps=args.qps,
            duration=args.duration,
            size=args.size,
            perf_record=args.perf,
            extra_labels=args.extra_labels,
            baseline=args.baseline,
            serversidecar=args.serversidecar,
            clientsidecar=args.clientsidecar,
            bothsidecar=args.bothsidecar,
            ingress=args.ingress,
            protocol_mode=args.protocol_mode,
            mesh=args.mesh,
            telemetry_mode=args.telemetry_mode,
            cacert=args.cacert,
            jitter=args.jitter,
            uniform=args.uniform,
            nocatchup=args.nocatchup,
            load_gen_type=args.load_gen_type,
            keepalive=args.keepalive,
            connection_reuse=args.connection_reuse)

    if fortio.duration <= min_duration:
        print("Duration must be greater than {min_duration}".format(
            min_duration=min_duration))
        exit(1)

    port_forward_process = None

    if args.load_gen_type == "nighthawk":
        # Create a port_forward for accessing nighthawk_service.
        if not can_connect_to_nighthawk_service():
            popen_cmd = "kubectl -n \"{ns}\" port-forward svc/fortioclient {port}:9999".format(
                ns=NAMESPACE,
                port=NIGHTHAWK_GRPC_SERVICE_PORT_FORWARD)
            port_forward_process = subprocess.Popen(shlex.split(
                popen_cmd), stdout=subprocess.PIPE)
            max_tries = 10
            while max_tries > 0 and not can_connect_to_nighthawk_service():
                time.sleep(0.5)
                max_tries = max_tries - 1

        if not can_connect_to_nighthawk_service():
            print("Failure connecting to nighthawk_service")
            sys.exit(-1)
        else:
            print("Able to connect to nighthawk_service, proceeding")

    try:
        for conn in fortio.conn:
            for qps in fortio.qps:
                fortio.run(headers=fortio.headers, conn=conn, qps=qps,
                           duration=fortio.duration, size=fortio.size)
    finally:
        if port_forward_process is not None:
            port_forward_process.kill()


def run_nighthawk(pod, remote_cmd, labels):
    kube_cmd = "kubectl --namespace {namespace} exec {pod} -c captured -- {remote_cmd}".format(
        pod=pod,
        remote_cmd=remote_cmd,
        namespace=NAMESPACE)
    print("nighthawk commandline: " + kube_cmd)
    completed_process = subprocess.run(shlex.split(kube_cmd), capture_output=True, encoding="utf-8")

    if completed_process.returncode == 0:
        with tempfile.NamedTemporaryFile(dir='/tmp', delete=True) as tmpfile:
            dest = tmpfile.name
            with open("%s.json" % dest, 'wt') as f:
                f.write(completed_process.stdout)
            print("Dumped Nighthawk's json to {dest}".format(dest=dest))

            # Send human readable output to the command line.
            os.system(
                "cat {dest}.json | docker run -i --rm {docker_image} "
                "nighthawk_output_transform --output-format human".format(docker_image=NIGHTHAWK_DOCKER_IMAGE,
                                                                          dest=dest))
            # Transform to Fortio's reporting server json format
            os.system("cat {dest}.json | docker run -i --rm {docker_image} "
                      "nighthawk_output_transform --output-format "
                      "fortio > {dest}.fortio.json".format(dest=dest, docker_image=NIGHTHAWK_DOCKER_IMAGE))
            # Copy to the Fortio report server data directory.
            # TODO(oschaaf): We output the global aggregated statistics here of request_to_response,
            #  which excludes connection set up time.
            # It would be nice to dump a series instead, as we have more details available in the Nighthawk json:
            # - queue/connect time
            # - time spend blocking in closed loop mode
            # - initiation time to completion (spanning the complete lifetime of a request/reply,
            # including queue/connect time)
            # - per worker output may sometimes help interpret plots that don't have a nice knee-shaped shape.
            kubectl_cp("{dest}.fortio.json".format(
                dest=dest),
                "{pod}:/var/lib/fortio/{datetime}_nighthawk_{labels}.json".format(pod=pod, labels=labels, datetime=time.strftime("%Y-%m-%d-%H%M%S")), "shell")
    else:
        print("nighthawk remote execution error: %s" % completed_process.returncode)
        if completed_process.stdout:
            print("--> stdout: %s" % completed_process.stdout)
        if completed_process.stderr:
            print("--> stderr: %s" % completed_process.stdout)


def csv_to_int(s):
    return [int(i) for i in s.split(",")]


def get_parser():
    parser = argparse.ArgumentParser("Run performance test")
    parser.add_argument(
        "--headers",
        help="a list of `header:value` should be separated by comma",
        default=None)
    parser.add_argument(
        "--conn",
        help="number of connections, comma separated list",
        type=csv_to_int,)
    parser.add_argument(
        "--qps",
        help="qps, comma separated list",
        type=csv_to_int,)
    parser.add_argument(
        "--duration",
        help="duration in seconds of the extract",
        type=int)
    parser.add_argument(
        "--frequency",
        help="sampling frequency of generating flame graph",
        type=int)
    parser.add_argument(
        "--size",
        help="size of the payload",
        type=int,
        default=1024)
    parser.add_argument(
        "--mesh",
        help="istio or linkerd",
        default="istio")
    parser.add_argument(
        "--telemetry_mode",
        help="run with different telemetry configurations: none, v2-stats-nullvm, v2-sd-full-nullvm, etc.",
        default="v2-stats-nullvm")
    parser.add_argument(
        "--client",
        help="where to run the test from",
        default=None)
    parser.add_argument(
        "--server",
        help="pod ip of the server",
        default=None)
    parser.add_argument(
        "--perf",
        help="also run perf and produce flame graph",
        default=False)
    parser.add_argument(
        "--ingress",
        help="run traffic through ingress, should be a valid URL",
        default=None)
    parser.add_argument(
        "--extra_labels",
        help="extra labels",
        default=None)
    parser.add_argument(
        "--protocol_mode",
        help="http, tcp or grpc",
        default="http")
    parser.add_argument(
        "--config_file",
        help="config yaml file",
        default=None)
    parser.add_argument(
        "--cacert",
        help="path to the cacert for the fortio client inside the container",
        default=None)
    parser.add_argument(
        "--jitter",
        help="to enable or disable jitter for load generator",
        default=False)
    parser.add_argument(
        "--uniform",
        help="to enable or disable uniform mode for the fortio load generator",
        default=False)
    parser.add_argument(
        "--nocatchup",
        help="to enable or disable nocatchup mode for the fortio load generator",
        default=False)
    parser.add_argument(
        "--load_gen_type",
        help="fortio or nighthawk",
        default="fortio")
    parser.add_argument(
        "--keepalive",
        help="Connection keepalive",
        default=True)
    parser.add_argument(
        "--connection_reuse",
        help="Range min:max for the max number of connections to reuse for each thread, default to unlimited.",
        default=None
    )

    define_bool(parser, "baseline", "run baseline for all", False)
    define_bool(parser, "serversidecar",
                "run serversidecar-only for all", False)
    define_bool(parser, "clientsidecar",
                "run clientsidecar-only for all", False)
    define_bool(parser, "bothsidecar",
                "run both clientsiecar and serversidecar", True)

    return parser


def define_bool(parser, opt, help_arg, default_val):
    parser.add_argument(
        "--" + opt, help=help_arg, dest=opt, action='store_true')
    parser.add_argument(
        "--no_" + opt, help="do not " + help_arg, dest=opt, action='store_false')
    val = {opt: default_val}
    parser.set_defaults(**val)


def main(argv):
    args = get_parser().parse_args(argv)
    return run_perf_test(args)


if __name__ == "__main__":
    sys.exit(main(sys.argv[1:]))<|MERGE_RESOLUTION|>--- conflicted
+++ resolved
@@ -42,10 +42,7 @@
     cmd = "kubectl -n {namespace} get pod {filterstr} -o json".format(
         namespace=namespace, filterstr=filterstr)
     completed_process = subprocess.run(shlex.split(cmd), capture_output=True, check=True, encoding="utf-8")
-<<<<<<< HEAD
-
-=======
->>>>>>> fe2a9dec
+
     if not completed_process.stdout:
         raise Exception("stdout returned empty for command [%s]" % cmd)
     if completed_process.stderr:
@@ -53,10 +50,6 @@
 
     o = json.loads(completed_process.stdout)
     items = o['items']
-<<<<<<< HEAD
-=======
-
->>>>>>> fe2a9dec
     if not multi_ok and len(items) > 1:
         raise Exception("more than one pod found stdout='%s'" % completed_process.stdout)
     if not items:
