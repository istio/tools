{{- define "rbac" }}
{{- $ruleName := (randAlpha 16) | lower }}
apiVersion: "rbac.istio.io/v1alpha1"
kind: ServiceRole
metadata:
  name: {{ $ruleName }}
spec:
  rules:
  - services: ["{{ $.name }}.*"]
    methods: ["*"]
---
apiVersion: "rbac.istio.io/v1alpha1"
kind: ServiceRoleBinding
metadata:
  name: {{ $ruleName }}
spec:
  subjects:
  - user: "{{ $.userName }}"
  roleRef:
    kind: ServiceRole
    name: "{{ $ruleName }}"
{{- end }}

{{- define "fortio" }}
---
apiVersion: v1
kind: Service
metadata:
  name: {{ $.name }}
spec:
  ports:
  - name: http-echo
    port: 8080
    protocol: TCP
  - name: grpc-ping
    port: 8079
    protocol: TCP
  - name: http-echoa
    port: 8077
    protocol: TCP
  - name: grpc-pinga
    port: 8076
{{- if $.Values.profilingMode }}
  - name: node-exporter
    port: 9100
    protocol: TCP
{{- end }}
  - name: nighthawk-service
    port: 9999
    protocol: TCP
  - name: fortio-reporting
    port: 9076
    protocol: TCP
  selector:
    app: {{ $.name }}
{{- if $.V.expose }}
  type: LoadBalancer
{{- end }}
---
{{- if $.V.inject }}
{{- if $.Values.rbac.enabled }}
{{- range $i, $e := until ($.Values.rbac.numPolicies|int) }}
{{- $data := dict "name" $.name "Values" $.Values "userName" (randAlpha 16) }}
{{- template "rbac" $data }}
---
{{- end }}
{{- $data := dict "name" .name "Values" .Values "ruleName" (randAlphaNum 16) "userName" "*" }}
  {{- template "rbac" $data }}
---
apiVersion: "rbac.istio.io/v1alpha1"
kind: RbacConfig
metadata:
  name: default
spec:
  mode: 'ON'
---
{{- end }}
{{- end }}
{{- if eq $.Values.loadGenType "nighthawk" }}
apiVersion: v1
kind: ConfigMap
metadata:
  name: nighthawk-test-server-config
data: # TODO(oschaaf): can we fold captured/uncaptured pods, and just have captured/uncaptured ports?
  nighthawk-test-server-captured.yaml: |
    admin:
      access_log_path: /var/lib/fortio/nighthawk_test_server_admin_access_captured.log
      profile_path: /var/lib/fortio/nighthawk_test_server_captured.prof
      address:
        socket_address: { address: 0.0.0.0, port_value: 9080 }
    static_resources:
      listeners:
      - address:
          socket_address:
            address: 0.0.0.0
            port_value: 8080
        filter_chains:
        - filters:
          - name: envoy.http_connection_manager
            config:
              generate_request_id: false
              codec_type: auto
              stat_prefix: ingress_http
              route_config:
                name: local_route
                virtual_hosts:
                - name: service
                  domains:
                  - "*"
              http_filters:
              - name: envoy.fault
                config:
                  max_active_faults: 100
                  delay:
                    header_delay: {}
                    percentage:
                      numerator: 100
              - name: test-server
                config:
                  response_body_size: 1024
                  response_headers:
                  - { header: { key: "x-nighthawk", value: "captured"}}
              - name: envoy.router
                config:
                  dynamic_stats: false
      - address:
          socket_address:
            address: 0.0.0.0
            port_value: 8079
        filter_chains:
        - filters:
          - name: envoy.http_connection_manager
            config:
              generate_request_id: false
              codec_type: auto
              stat_prefix: ingress_http
              route_config:
                name: local_route
                virtual_hosts:
                - name: service
                  domains:
                  - "*"
              http_filters:
              - name: envoy.fault
                config:
                  max_active_faults: 100
                  delay:
                    header_delay: {}
                    percentage:
                      numerator: 100
              - name: test-server
                config:
                  response_body_size: 1024
                  response_headers:
                  - { header: { key: "x-nighthawk", value: "captured-ssl"}}
              - name: envoy.router
                config:
                  dynamic_stats: false
          tls_context:
            common_tls_context:
              tls_certificates:
                - certificate_chain:
                    filename: /var/lib/nighthawk/test-server.crt
                  private_key:
                    filename: /var/lib/nighthawk/test-server.key
  nighthawk-test-server-uncaptured.yaml: |
    admin:
      access_log_path: /var/lib/fortio/nighthawk_test_server_admin_access_uncaptured.log
      profile_path: /var/lib/fortio/nighthawk_test_server_uncaptured.prof
      address:
        socket_address: { address: 0.0.0.0, port_value: 9078 }
    static_resources:
      listeners:
      - address:
          socket_address:
            address: 0.0.0.0
            port_value: 8077
        filter_chains:
        - filters:
          - name: envoy.http_connection_manager
            config:
              generate_request_id: false
              codec_type: auto
              stat_prefix: ingress_http
              route_config:
                name: local_route
                virtual_hosts:
                - name: service
                  domains:
                  - "*"
              http_filters:
              - name: envoy.fault
                config:
                  max_active_faults: 100
                  delay:
                    header_delay: {}
                    percentage:
                      numerator: 100
              - name: test-server
                config:
                  response_body_size: 1024
                  response_headers:
                  - { header: { key: "x-nighthawk", value: "uncaptured"}}
              - name: envoy.router
                config:
                  dynamic_stats: false
      - address:
          socket_address:
            address: 0.0.0.0
            port_value: 8076
        filter_chains:
        - filters:
          - name: envoy.http_connection_manager
            config:
              generate_request_id: false
              codec_type: auto
              stat_prefix: ingress_http
              route_config:
                name: local_route
                virtual_hosts:
                - name: service
                  domains:
                  - "*"
              http_filters:
              - name: envoy.fault
                config:
                  max_active_faults: 100
                  delay:
                    header_delay: {}
                    percentage:
                      numerator: 100
              - name: test-server
                config:
                  response_body_size: 1024
                  response_headers:
                  - { header: { key: "x-nighthawk", value: "uncaptured-ssl"}}
              - name: envoy.router
                config:
                  dynamic_stats: false
          tls_context:
            common_tls_context:
              tls_certificates:
                - certificate_chain:
                    filename: /var/lib/nighthawk/test-server.crt
                  private_key:
                    filename: /var/lib/nighthawk/test-server.key
  # Self signed cert for the test server, good to go for 10 years.
  # command use to generate the .crt/.key: 
  # openssl req -new -newkey rsa:4096 -days 3650 -nodes -x509 \
  #   -subj "/C=US/ST=Denial/L=Springfield/O=Dis/CN=www.example.com" -keyout www.example.com.key \
  #   -out www.example.com.cert
  test-server.crt: |
    -----BEGIN CERTIFICATE-----
    MIIFmTCCA4GgAwIBAgIURACv3osfEGjS4+jvGgK23rVTUIUwDQYJKoZIhvcNAQEL
    BQAwXDELMAkGA1UEBhMCVVMxDzANBgNVBAgMBkRlbmlhbDEUMBIGA1UEBwwLU3By
    aW5nZmllbGQxDDAKBgNVBAoMA0RpczEYMBYGA1UEAwwPd3d3LmV4YW1wbGUuY29t
    MB4XDTIwMDEyMzEwNTkzNVoXDTMwMDEyMDEwNTkzNVowXDELMAkGA1UEBhMCVVMx
    DzANBgNVBAgMBkRlbmlhbDEUMBIGA1UEBwwLU3ByaW5nZmllbGQxDDAKBgNVBAoM
    A0RpczEYMBYGA1UEAwwPd3d3LmV4YW1wbGUuY29tMIICIjANBgkqhkiG9w0BAQEF
    AAOCAg8AMIICCgKCAgEAwVWZ8kxtI7/AvWEhwJB7v36iTThGjVUuhv0U5kJ47rbI
    WxU0VUVM+b4i4gXoo+9h6c18evyazcfkvf96Nu0MvW2IcDuM/6BBgyE8nCzqirjq
    ZMZw8nE+2umsqo4jXO6r+x5ACCi2yQecZHghKzZ5fx1iXu4vWlJH+5eQRnTrO4RW
    EpE4KabC8Y3+WrCMcHyWbJpUsi/DETLwfLty/JGY2fizTGTKrLYVhDMH6gzLkEfJ
    nC52V5AfVbxDk+yhzwNTtsLxQdoa+CNUbDnCdo0DA8u0xR+YZPPqGKcrczzsBnih
    6H+tAq/pXuTKoaja52wtIRqL1U3njdlaIU2xohu5/vHLzYpB0jo3v65GsfdFwMzF
    wWfEkul9hdpfMcImQg50Tc1jTxTrfqvbDSYhCFbtEqX57fcE2CuGVWcOzBwFL8y1
    UPpdVNk6o5R9mwgRzW1scGX4OsuBBXJiZ8kuHubq3CJ3EMlIlmEtrMC6dsDRpb+B
    Oi6Jm1Zc2DH41pGdf7qEFmJ7qmIaNk5y8XaxduWDt68kzjIBXipqnePmsS29n1MT
    3WQzq0yD3ZZkYLBBw/rXPN9jkjE2FYzDyDZNmp3j2jObuDIBcfa2yuTMLeplD15H
    24MQ5lN4C7oIfbTM2srSVS78NzFY+/L29INpQoaY8xlRRej2LLVi7OqBbVkodvEC
    AwEAAaNTMFEwHQYDVR0OBBYEFNBAAG4ayUqeVME8WR7QHmnhOs2KMB8GA1UdIwQY
    MBaAFNBAAG4ayUqeVME8WR7QHmnhOs2KMA8GA1UdEwEB/wQFMAMBAf8wDQYJKoZI
    hvcNAQELBQADggIBALxHnYp+AddtjdO2wrNrX8qYgYrgLWBRrXujh17wxX8s5kQW
    nakPAw5IvwvjFGI9Cb8mo9qb9Wz0H4rCj+miut5NQB9FrvS7LegJNx24+KT/XW5V
    PUpRHFHvWwyfFNfFqmT09Xw/nozRKTOOKd4c+lQe+fFxBaSC/RFvWq/mt9zVM9AH
    yY9L8iUCtC2+vz6lbT/5LZTPdiJdwhRJZbb7g9aPyjyHSxi8Nx5ZMaDp7+tR/xxx
    lVsl0QGBWTuTv2NCKvv5BgCZjGewEgkF215UzrCIpQUbKgpz/3IJzr+6aQSKJPh5
    ScsiwdDRkHvtWXedlEpjy/hx5dlKYTY3evotEMUiGjaEiBoyMz75ZYRuVKWZUOG6
    qbSLh49X2dNnGgFffC4raolNKu87LtZ9Q4yBO5qRSryut6/AF4dKDSOhBeYVPN/W
    MZzvwqp1L3socB5wn6qYSCfbqz0HTsJy7/il7aVXyYp9vTlUsy1M9mbXoOc1BOZv
    9Hfn1QhYy0bJ6rvmRHbVztugzrDfApbENN2ndlkUGGt5K7HG7ZkGi7Ufh5DJgppP
    9gMoakKlS1LKSA8rSFr9dAXUQGsLly+aloDxDitbtjDxWdglB89VL5xSatH4ZLL7
    X4lxO8idR4xBvAGdw39mzMzgsdzZqJ/arcsoD+1mrdEouNVsDZy47QjfTfjY
    -----END CERTIFICATE-----

  test-server.key: |
    -----BEGIN PRIVATE KEY-----
    MIIJQwIBADANBgkqhkiG9w0BAQEFAASCCS0wggkpAgEAAoICAQDBVZnyTG0jv8C9
    YSHAkHu/fqJNOEaNVS6G/RTmQnjutshbFTRVRUz5viLiBeij72HpzXx6/JrNx+S9
    /3o27Qy9bYhwO4z/oEGDITycLOqKuOpkxnDycT7a6ayqjiNc7qv7HkAIKLbJB5xk
    eCErNnl/HWJe7i9aUkf7l5BGdOs7hFYSkTgppsLxjf5asIxwfJZsmlSyL8MRMvB8
    u3L8kZjZ+LNMZMqsthWEMwfqDMuQR8mcLnZXkB9VvEOT7KHPA1O2wvFB2hr4I1Rs
    OcJ2jQMDy7TFH5hk8+oYpytzPOwGeKHof60Cr+le5MqhqNrnbC0hGovVTeeN2Voh
    TbGiG7n+8cvNikHSOje/rkax90XAzMXBZ8SS6X2F2l8xwiZCDnRNzWNPFOt+q9sN
    JiEIVu0Spfnt9wTYK4ZVZw7MHAUvzLVQ+l1U2TqjlH2bCBHNbWxwZfg6y4EFcmJn
    yS4e5urcIncQyUiWYS2swLp2wNGlv4E6LombVlzYMfjWkZ1/uoQWYnuqYho2TnLx
    drF25YO3ryTOMgFeKmqd4+axLb2fUxPdZDOrTIPdlmRgsEHD+tc832OSMTYVjMPI
    Nk2anePaM5u4MgFx9rbK5Mwt6mUPXkfbgxDmU3gLugh9tMzaytJVLvw3MVj78vb0
    g2lChpjzGVFF6PYstWLs6oFtWSh28QIDAQABAoICAQCosussFCg/w3iJR5JOF0UD
    6Znxy6M0fBmnTHrKGUKw+emGINCTf28VlSWXGBTRx3Ymr1lpb7Yczcn5SE36U4qE
    WGlvlWcJP2sq4vuiQ0c9WPGekdHIm6x/FNvHz1NoKhMDgnfZJr2oWO3MdU5sCJKn
    qppFv4yuQZHyJWSNNkR0oJsChJj/LzZ31LEXrWo+VVhk154EBc0u2sYh8Ob7IIjB
    2lOJ24FGh3Pq8SR8xEF0Wk+/6oL1ERtmkmpdT2Q54OtRVHV0Qr65uwpVjWj0TUNO
    MphAUbuGi5e/f09YtNY3J1gQKihradg3J2jw+whYW3pdom5V6C6fBgOxf7v6ejsm
    h8rqK8DEm/yXgoTQN5AWdj2amAU7XbTgpu9xWzTgCj6UdH+OtNa6JWP4fzs2zK/P
    35EORDx3zpTL4n2IoVFNmWuGr0R0vNieGprnufz+BgYOxM8YC6kSp2JUdEYFXgnR
    qDvghgtXMaP6kXjt690DeduC28pHqHkQvkp0fMW0/4D9wqnL0Ejqz7ouAfD4DIgP
    7Fp2uhE9CDRDoWAUyySkfxcP7RGQ4PRb9D+l/jlOUH7sDdCm2VwS9h2jA1+D0pV/
    xyRRHXzSqGooiaVsibJwAtOt/KFCeLv80XkTQZ+cdDAlcuJacv5bHK6uUT+k2fb+
    QdixkoHJZ3y51ZbnjU0RSQKCAQEA70FIlK5+3+jJOMCAIaj3fZnGK+qFK3EWOYQ7
    Kpk58VR8NfAwwH3Zs83H7NdTMbB7cNlKky1+tpyaetpplIXJmS02amb3bW6FNvjP
    SALfjwcyvOOp8D+iMSHQUe/3zVkAfipk098K9Y0Dl8DCQtqDsj0DPssN5Gt7ArCT
    MFMd62DhZCmvqyMctN1Nh7iYqnrVh5DKjxEEhr+oK0jp/REbwVc+3JODTlRhm6Kd
    OpZm5Rb50S9cr0R57kegW/8ShKsL+r8l+0ynaGf1HIt4kbnsxIhVygvusnSMB8VO
    CjWX6ThtKWpXIyjBgTpuAh4tfJLDSedUdSk+XL1c50iSXUVl7wKCAQEAzt2PkyhC
    2TuwS+h4mWH0Wt+Wrn+w/dbeATWtGdQWhgI77KYOmODb99q2QxM6HEfcOxhbdDIL
    qo7hKkexJyAR6Yl7ajpyAfkRjoPqwFUoiOaO06Byi9746ACDmImqfQjyRn1R+psT
    zP0jSy3VYfktZEUGsMxHwjbfG6kNnonu5dfOXS6KULvekX7NRSI9tc9bWANzSjr2
    J0ZO6jo+gSXr5xAqlbGETGnRzXSMuFjpKxJ1jGfZLDrzjpTTZG9bmbjKXo3oJdRi
    9huwnkMiRoHIDQEsPh8kQsmnaAgXb47qnwEaXsNM0oLtzMYeaj0mhs5hVfV5G0F+
    YVuO38XdJAfRHwKCAQBWxA8lVG7QluQ6f504F8XBN/4lOQSYb4eGzkyCs1TPDzuI
    eBXGCR3lVhBV9PTHxV/O2g5wd4RHh12ChijZ4vbsZPgh+Dts5TLMb8kELX6TqSGe
    XNXpObqBJOkefe8Y+ljyaD9ukqmvyTbvVslcY1B1WCkQIaVlHBFdNVn7oXjtPpIe
    t/tsDezALq2KNcivsqIzaq/62EoS7/h10hiBXS36nMBAUALDaliHj56De73PANkS
    IqHzMdsiLbmbA1Lc6AcNJTsJ+o+PjnvWoUHVX17dGzA5eMBU2W1a+BPIIg14V61G
    4ri9GG+shNsWS4llbvgBmjIH1zA1g7roaWojByLjAoIBAQCqYT4RvEVi2pCX1L8P
    xegWuLVIwA8s4z4yzNznuxFaCpkEjrjTHdDO0arwj/N6u40edy9MArQtJEU8J5Q3
    X2ihawTlN4ITMetN8ET3aKxcJVlZ4Hq3zUxA+btpdWmgVjAF8s4ElJm4an4ZO4TW
    jv7d6SRblcU8pykXhSOcgorrb9WeVejCGhp0x3WWDV+6UTEwypa4etum+Xeh35r/
    kBY+V8hbRrxqm3WbvPTyGPji6u86V4Y9schMlTOPM1DEybiULFkaX1Wq0p+jmjOu
    0tHMND0WZVveTmy9eHyk+5cuox/vEPhDImduE3eVlQwYV/8/Z1D6K/VFhr2kfTlo
    pa+NAoIBAAfz3z/K2iYPZkWpv98txQUqcRyy5fcO17Xy1p2Me9e5nGzQp7KEAbls
    NQyC9V+zbIiawGHuws/5cvPLf6gVsdsDvKBwPrjzzKYODxCszWoT1rJ00QXdN0di
    pQuwZluSGlZXSsohnV0g2l3p+PYqo9Gw3zVpDHWWiBZh8UrzHea0VKaPM1otBWUc
    qdbXESy3NbE9oDs62dKP+buplOUrnSRRuDo72OhaJXiXuB9Di5P2qU/Jvo7/JewH
    O48zkDT7Er/aockUN8ghmIg/zw34B9+jOUCKA7ws+x2D69vVvLAH8EOUeKeyZ9k9
    336VWRv/qme4bYVeb8pqnDgLZbz4Hgs=
    -----END PRIVATE KEY-----

---
{{- end }}
apiVersion: apps/v1
kind: Deployment
metadata:
  labels:
    app: {{ $.name }}
  name: {{ $.name }}
spec:
  replicas: {{ $.V.replica }}
  selector:
    matchLabels:
      app: {{ $.name }}
  template:
    metadata:
      annotations:
        {{- if $.Values.interceptionMode }}
        sidecar.istio.io/interceptionMode: {{ $.Values.interceptionMode }}
        {{- end }}
        {{- if eq $.name "fortioclient" }}
        {{- if $.Values.excludeOutboundIPRanges}}
        traffic.sidecar.istio.io/excludeOutboundIPRanges: {{ $.Values.excludeOutboundIPRanges }}
        {{- end }}
        {{- if $.Values.includeOutboundIPRanges }}
        traffic.sidecar.istio.io/includeOutboundIPRanges: {{ $.Values.includeOutboundIPRanges }}
        {{- end }}
        {{- end }}
        sidecar.istio.io/inject: "{{ $.V.inject }}"
        linkerd.io/inject: "{{ $.V.injectL }}"
{{- if eq $.V.injectL "enabled" }}
        config.linkerd.io/skip-outbound-ports: "8077"
        config.linkerd.io/skip-inbound-ports: "8077"
{{- end }}
        # exclude inbound ports of the uncaptured container
        traffic.sidecar.istio.io/excludeInboundPorts: "8076,8077,8078,9999,{{ $.Values.nodeExporterPort }}"
        traffic.sidecar.istio.io/excludeOutboundPorts: "80,8076,8077,8078"
        sidecar.istio.io/proxyCPU: {{ $.Values.proxy.cpu }}
        sidecar.istio.io/proxyMemory: {{ $.Values.proxy.memory }}
      labels:
        app: {{ $.name }}
    spec:
      affinity:
        podAntiAffinity:
          requiredDuringSchedulingIgnoredDuringExecution:
          - labelSelector:
              matchExpressions:
              - key: app
                operator: In
                values: 
{{- if eq $.name "fortioclient" }}
                - "fortioserver"
{{- else }}
                - "fortioclient"
{{- end }}
            topologyKey: "kubernetes.io/hostname"
{{- if $.Values.profilingMode }}
      hostIPC: true
      hostPID: true   
{{- end }}
      volumes:
      - name: shared-data
        emptyDir: {}
<<<<<<< HEAD
{{- if $.Values.profilingMode }}
      - name: sys
        hostPath:
          path: /sys
      - name: lsb-release
        hostPath:
          path: /etc/lsb-release
      - name: modules-generated
        hostPath:
          path: /var/cache/kernel/modules
      - name: headers-generated
        hostPath:
          path: /var/cache/kernel/headers
      - name: usr-host
        hostPath:
          path: /usr
{{- end }}
=======
      {{- if eq $.Values.loadGenType "nighthawk" }}
>>>>>>> 8fa51aa4
      - name: nighthawk-test-server-config
        configMap:
          name: nighthawk-test-server-config
      {{- end }}
      containers:
      - name: captured
        securityContext:
          runAsUser: 1
        volumeMounts:
        - name: shared-data
          mountPath: /var/lib/fortio
        {{- if eq $.Values.loadGenType "nighthawk" }}
        - name: nighthawk-test-server-config
          mountPath: /var/lib/nighthawk 
        image: {{ $.Values.nighthawkImage }}
        {{- else }}
        image:  {{ $.Values.fortioImage }}
        {{- end}}
{{- if eq $.name "fortioclient" }}
{{- if eq $.Values.loadGenType "fortio" }}
        args:
        - report
{{- else }}
        args:
        - nighthawk_service
        - --listen
        - 0.0.0.0:9999
        ports:
        - containerPort: 9999
          protocol: TCP
{{- end }}
{{- else }}
        ports:
        - containerPort: 8080
          protocol: TCP
        - containerPort: 8079
          protocol: TCP
        {{- if eq $.Values.loadGenType "nighthawk" }}
        args:
        - nighthawk_test_server
        - -c
        - /var/lib/nighthawk/nighthawk-test-server-captured.yaml
        - --base-id
        - "1"
        {{- end }}
{{- end }}
        resources:
{{- if $.Values.appresources1 }}
{{ toYaml $.Values.appresources1 | indent 10 }}
{{- end }}
      - name: shell
        securityContext:
          runAsUser: 1
        volumeMounts:
        - name: shared-data
          mountPath: /var/lib/fortio
        {{- if eq $.Values.loadGenType "nighthawk" }}
        - name: nighthawk-test-server-config
          mountPath: /var/lib/nighthawk
        {{- end }}
        image: {{ $.Values.curlImage }}
        args:
        - /bin/sleep
        - infinity
{{- if $.Values.profilingMode }}
      - name: perf
        image: {{ $.Values.perfImage }}
        imagePullPolicy: Always
        securityContext:
          privileged: true
          capabilities:
            add:
              - SYS_ADMIN
              - SYS_PTRACE
        command: ["/bin/bash"]
        args: ["-c", "./setup-node-for-profiling.sh :{{ $.Values.nodeExporterPort }}"]
        ports:
        - containerPort: {{ $.Values.nodeExporterPort }}
          protocol: TCP
        volumeMounts:
          - mountPath: /sys
            name: sys
          - mountPath: /etc/lsb-release.host
            name: lsb-release
          - mountPath: /lib/modules
            name: modules-generated
          - mountPath: /usr/src
            name: headers-generated
          - mountPath: /usr-host
            name: usr-host
{{- end }}
      - name: uncaptured
        securityContext:
          runAsUser: 1
{{- if eq $.name "fortioclient" }}
{{- if eq $.Values.loadGenType "nighthawk" }}
        image: {{ $.Values.fortioImage }}
        volumeMounts:
        - name: shared-data
          mountPath: /var/lib/fortio
        - name: nighthawk-test-server-config
          mountPath: /var/lib/nighthawk 
        args:
        - report
        - -http-port
        - "9076"
        - -grpc-port
        - "disabled"
        - -redirect-port
        - "disabled"
        - -data-dir
        - /var/lib/fortio/
{{- else }}
        image: {{ $.Values.fortioImage }}
        args:
        - report
        - -http-port
        - "8077"
        - -grpc-port
        - "8076"
        - -redirect-port
        - "8078"
{{- end }}
{{- else }}
{{- if eq $.Values.loadGenType "nighthawk" }}
        image: {{ $.Values.nighthawkImage }}
        ports:
        - containerPort: 8077
          protocol: TCP
        - containerPort: 8076
          protocol: TCP
        volumeMounts:
        - name: shared-data
          mountPath: /var/lib/fortio
        - name: nighthawk-test-server-config
          mountPath: /var/lib/nighthawk 
        args:
        - nighthawk_test_server
        - -c
        - /var/lib/nighthawk/nighthawk-test-server-uncaptured.yaml
        - --base-id
        - "2"
{{- else }}
        image: {{ $.Values.fortioImage }}
        args:
        - server
        - -http-port
        - "8077"
        - -grpc-port
        - "8076"
        - -redirect-port
        - "8078"
{{- end }}
{{- end }}
        resources:
{{- if $.Values.appresources1 }}
{{ toYaml $.Values.appresources1 | indent 10 }}
{{- end }}
---
apiVersion: networking.istio.io/v1alpha3
kind: VirtualService
metadata:
  name: {{ $.name }}
spec:
  hosts:
  - {{ $.name }}.{{ $.Values.domain }}
  gateways:
  - {{ $.Values.gateway }}
  http:
  - route:
    - destination:
        host: {{ $.name }}
        port:
          number: 8080
{{- end }}

{{- $fortioserver := dict "name" "fortioserver" "Values" .Values "V" .Values.server}}
{{- template "fortio" $fortioserver }}
{{- $fortioclient := dict "name" "fortioclient" "Values" .Values "V" .Values.client }}
{{- template "fortio" $fortioclient }}

---
{{- if or $.Values.server.inject $.Values.client.inject }}
apiVersion: networking.istio.io/v1alpha3
kind: Gateway
metadata:
  name: {{ .Values.gateway }}
spec:
  selector:
    istio: ingressgateway
  servers:
  - hosts:
    - fortioserver.{{ .Values.domain }}
    - fortioclient.{{ .Values.domain }}
    port:
      name: http
      number: 80
      protocol: HTTP
  - hosts:
    - '*'
    port:
      name: https-fortio
      number: 443
      protocol: HTTPS
    tls:
      mode: SIMPLE
      privateKey: /etc/istio/ingressgateway-certs/tls.key
      serverCertificate: /etc/istio/ingressgateway-certs/tls.crt
---
{{- end }}
{{- if $.Values.cert }}
apiVersion: certmanager.k8s.io/v1alpha1
kind: Certificate
metadata:
  name: fortio-two-pod
  namespace: istio-system
spec:
  secretName: istio-ingressgateway-certs-fortio-twopod
  issuerRef:
    name: letsencrypt
    kind: ClusterIssuer
  commonName: fortioclient.{{ .Values.domain }}
  dnsNames:
  - fortioclient.{{ .Values.domain }}
  acme:
    config:
    - http01:
        ingressClass: istio
      domains:
      - fortiotls.{{ .Values.domain }}
      - fortioclient.{{ .Values.domain }}
{{- end }}<|MERGE_RESOLUTION|>--- conflicted
+++ resolved
@@ -399,7 +399,6 @@
       volumes:
       - name: shared-data
         emptyDir: {}
-<<<<<<< HEAD
 {{- if $.Values.profilingMode }}
       - name: sys
         hostPath:
@@ -417,9 +416,7 @@
         hostPath:
           path: /usr
 {{- end }}
-=======
       {{- if eq $.Values.loadGenType "nighthawk" }}
->>>>>>> 8fa51aa4
       - name: nighthawk-test-server-config
         configMap:
           name: nighthawk-test-server-config
