--- conflicted
+++ resolved
@@ -26,9 +26,6 @@
 - ${CLUSTER_NAME}/configmap* - configmaps with GCP-specific configurations
 
 
-<<<<<<< HEAD
-## Setup Istio With Performance Parameters
-=======
 ## Setup with operator
 
 Since Istio 1.4, operator provided by `istioctl` becomes the default installation mechanism.
@@ -40,7 +37,6 @@
 ```
 
 ## Setup With Performance Parameters
->>>>>>> c350ed40
 
 Look at values.yaml for details on the parameters.
 
