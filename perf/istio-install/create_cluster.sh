--- conflicted
+++ resolved
@@ -295,16 +295,10 @@
 fi
 kubectl -n kube-system apply -f <(echo "${CONFIGMAP_NEG}")
 
-<<<<<<< HEAD
 if ! kubectl get ns istio-system > /dev/null; then
   kubectl create ns istio-system
 fi
 if ! kubectl -n istio-system get secret google-cloud-key > /dev/null 2>&1; then 
   kubectl -n istio-system create secret generic google-cloud-key  --from-file key.json=<(echo "${CLOUDKEY}")
 fi
-kubectl -n istio-system apply -f <(echo "${CONFIGMAP_GALLEY}")
-=======
-kubectl create ns istio-system
-kubectl -n istio-system create secret generic google-cloud-key  --from-file key.json="${CLUSTER_NAME}/google-cloud-key.json"
-kubectl -n istio-system apply -f "${CLUSTER_NAME}/configmap-istiod-asm.yaml"
->>>>>>> 0376cea6
+kubectl -n istio-system apply -f <(echo "${CONFIGMAP_GALLEY}")