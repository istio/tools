WD = ./perf/stability
STABILITY = $(WD)/setup_test.sh

# Standard set of stability tests to run
stable_tests = http10 graceful-shutdown gateway-bouncer mysql redis rabbitmq

# Tests that need no special setup
<<<<<<< HEAD
standard_tests = http10 graceful-shutdown redis rabbitmq istio-chaos-total istio-chaos-partial
=======
standard_tests = http10 graceful-shutdown redis rabbitmq istio-chaos multicluster-vpn
>>>>>>> 21a359db

# Tests that have a special ./setup script in their folder
extra_setup_tests = mysql sds-certmanager gateway-bouncer allconfig

$(standard_tests):
	$(STABILITY) $@

$(extra_setup_tests):
	$(WD)/$@/setup.sh

stability: $(stable_tests)

# Extra tests that may be unstable or require additional configuration
<<<<<<< HEAD
stability_all: stability sds-certmanager allconfig istio-chaos-total istio-chaos-partial
=======
stability_all: stability sds-certmanager allconfig istio-chaos multicluster-vpn
>>>>>>> 21a359db

clean-stability:
	kubectl get namespaces -oname | grep "istio-stability-" | xargs kubectl delete<|MERGE_RESOLUTION|>--- conflicted
+++ resolved
@@ -5,11 +5,7 @@
 stable_tests = http10 graceful-shutdown gateway-bouncer mysql redis rabbitmq
 
 # Tests that need no special setup
-<<<<<<< HEAD
-standard_tests = http10 graceful-shutdown redis rabbitmq istio-chaos-total istio-chaos-partial
-=======
-standard_tests = http10 graceful-shutdown redis rabbitmq istio-chaos multicluster-vpn
->>>>>>> 21a359db
+standard_tests = http10 graceful-shutdown redis rabbitmq istio-chaos-total istio-chaos-partial multicluster-vpn
 
 # Tests that have a special ./setup script in their folder
 extra_setup_tests = mysql sds-certmanager gateway-bouncer allconfig
@@ -23,11 +19,7 @@
 stability: $(stable_tests)
 
 # Extra tests that may be unstable or require additional configuration
-<<<<<<< HEAD
-stability_all: stability sds-certmanager allconfig istio-chaos-total istio-chaos-partial
-=======
-stability_all: stability sds-certmanager allconfig istio-chaos multicluster-vpn
->>>>>>> 21a359db
+stability_all: stability sds-certmanager allconfig istio-chaos-total istio-chaos-partial multicluster-vpn
 
 clean-stability:
 	kubectl get namespaces -oname | grep "istio-stability-" | xargs kubectl delete