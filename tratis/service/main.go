// Copyright 2018 Istio Authors
//
// Licensed under the Apache License, Version 2.0 (the "License");
// you may not use this currentFile except in compliance with the License.
// You may obtain a copy of the License at
//
//     http://www.apache.org/licenses/LICENSE-2.0
//
// Unless required by applicable law or agreed to in writing, software
// distributed under the License is distributed on an "AS IS" BASIS,
// WITHOUT WARRANTIES OR CONDITIONS OF ANY KIND, either express or implied.
// See the License for the specific language governing permissions and
// limitations under the License.

package main

import (
	"fmt"
	"log"
	"os"
	// "path"

	jaeger "github.com/jaegertracing/jaeger/model/json"
	"istio.io/tools/tratis/service/distribution"
	"istio.io/tools/tratis/service/graph"
	parser "istio.io/tools/tratis/service/parsing"
	"istio.io/tools/tratis/service/pkg/consts"
)

func cleanTraces(traces []jaeger.Trace) []jaeger.Trace {
	ret := make([]jaeger.Trace, 0)

	for _, trace := range traces {
		if len(trace.Spans) == consts.NumberSpans {
			ret = append(ret, trace)
		}
	}

	return ret
}

func main() {
	fmt.Println("Starting Tratis ...")

	TracingToolName, ok := os.LookupEnv(consts.TracingToolEnvKey)
	if !ok {
		log.Fatalf(`env var "%s" is not set`, consts.TracingToolEnvKey)
	}

	data, err := parser.ParseJSON(TracingToolName)
	if err != nil {
		log.Fatalf(`Connection between "%s" and tratis is broken`,
			TracingToolName)
	}

	traces := data.Traces
	traces = cleanTraces(traces)
<<<<<<< HEAD

	d := make([][]distribution.TimeInformation, 0)

	for _, trace := range traces {
		g := graph.GenerateGraph(trace.Spans)
		traceInformation := distribution.ExtractTimeInformation(g)

		d = append(d, traceInformation)
	}

	combinedResults := distribution.CombineTimeInformation(d)
	distribution.TimeInfoToDist("Distribution", "BestFitDistribution", combinedResults)
=======

	graphs := make(*graph.Graph, 0)

	for _, trace := range traces {
		g := graph.GenerateGraph(trace.Spans)
		graphs = append(graphs, g)
	}

	// g := graph.GenerateGraph(traces[0].Spans)
	// fmt.Println(string(g.ExtractGraphData()))

	// fmt.Println(string(distribution.ExtractTimeInformation(g)))
>>>>>>> a2605483
}

//

/*

TODO LIST:

1. RUN GRAPH FILE
2. FIX DISTRIBUTION FILE

*/<|MERGE_RESOLUTION|>--- conflicted
+++ resolved
@@ -47,41 +47,42 @@
 		log.Fatalf(`env var "%s" is not set`, consts.TracingToolEnvKey)
 	}
 
+	fmt.Println("Generating Traces ...")
+
 	data, err := parser.ParseJSON(TracingToolName)
 	if err != nil {
 		log.Fatalf(`Connection between "%s" and tratis is broken`,
 			TracingToolName)
 	}
 
+	fmt.Println("Cleaning Traces ...")
+
 	traces := data.Traces
 	traces = cleanTraces(traces)
-<<<<<<< HEAD
 
 	d := make([][]distribution.TimeInformation, 0)
 
-	for _, trace := range traces {
+	fmt.Println("Generating Time Information ...")
+
+	for idx, trace := range traces {
 		g := graph.GenerateGraph(trace.Spans)
+
+		if idx == 0 {
+
+			fmt.Println("Call Graph: ", string(g.ExtractGraphData()))
+		}
+
 		traceInformation := distribution.ExtractTimeInformation(g)
 
 		d = append(d, traceInformation)
 	}
 
+	fmt.Println("Combining Results + Distribution Fitting ...")
+
 	combinedResults := distribution.CombineTimeInformation(d)
-	distribution.TimeInfoToDist("Distribution", "BestFitDistribution", combinedResults)
-=======
-
-	graphs := make(*graph.Graph, 0)
-
-	for _, trace := range traces {
-		g := graph.GenerateGraph(trace.Spans)
-		graphs = append(graphs, g)
-	}
-
-	// g := graph.GenerateGraph(traces[0].Spans)
-	// fmt.Println(string(g.ExtractGraphData()))
-
-	// fmt.Println(string(distribution.ExtractTimeInformation(g)))
->>>>>>> a2605483
+	dists := distribution.TimeInfoToDist(consts.DistFilePath,
+		consts.DistFittingFuncName, combinedResults)
+	fmt.Println("Distribution Details: ", dists)
 }
 
 //
